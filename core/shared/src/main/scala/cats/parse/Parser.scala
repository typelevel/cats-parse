/*
 * Copyright (c) 2020 Typelevel
 *
 * Permission is hereby granted, free of charge, to any person obtaining a copy of
 * this software and associated documentation files (the "Software"), to deal in
 * the Software without restriction, including without limitation the rights to
 * use, copy, modify, merge, publish, distribute, sublicense, and/or sell copies of
 * the Software, and to permit persons to whom the Software is furnished to do so,
 * subject to the following conditions:
 *
 * The above copyright notice and this permission notice shall be included in all
 * copies or substantial portions of the Software.
 *
 * THE SOFTWARE IS PROVIDED "AS IS", WITHOUT WARRANTY OF ANY KIND, EXPRESS OR
 * IMPLIED, INCLUDING BUT NOT LIMITED TO THE WARRANTIES OF MERCHANTABILITY, FITNESS
 * FOR A PARTICULAR PURPOSE AND NONINFRINGEMENT. IN NO EVENT SHALL THE AUTHORS OR
 * COPYRIGHT HOLDERS BE LIABLE FOR ANY CLAIM, DAMAGES OR OTHER LIABILITY, WHETHER
 * IN AN ACTION OF CONTRACT, TORT OR OTHERWISE, ARISING FROM, OUT OF OR IN
 * CONNECTION WITH THE SOFTWARE OR THE USE OR OTHER DEALINGS IN THE SOFTWARE.
 */

package cats.parse

import cats.{Eval, Monad, Defer, Alternative, FlatMap, Now, MonoidK, Order}
import cats.data.{AndThen, Chain, NonEmptyList}

import cats.implicits._

/**
 * Parser[A] attempts to extract an `A` value from the given input,
 * potentially moving its offset forward in the process.
 *
 * When calling `parse`, one of three outcomes occurs:
 *
 *   - Success: The parser consumes zero-or-more characters of input
 *     and successfully extracts a value. The input offset will be
 *     moved forward by the number of characters consumed.
 *
 *   - Epsilon failure: The parser fails to extract a value without
 *     consuming any characters of input. The input offset will not be
 *     changed.
 *
 *   - Arresting failure: The parser fails to extract a value but does
 *     consume one-or-more characters of input. The input offset will
 *     be moved forward by the number of characters consumed and all
 *     parsing will stop (unless a higher-level parser backtracks).
 *
 * Operations such as `x.orElse(y)` will only consider parser `y` if
 * `x` returns an epsilon failure; these methods cannot recover from
 * an arresting failure. Arresting failures can be "rewound" using
 * methods such as `x.backtrack` (which converts arresting failures
 * from `x` into epsilon failures), or `softProduct(x, y)` (which can
 * rewind successful parses by `x` that are followed by epsilon
 * failures for `y`).
 *
 * Rewinding tends to make error reporting more difficult and can lead
 * to exponential parser behavior it is not the default behavior.
 */
sealed abstract class Parser[+A] {

  /**
   * Attempt to parse an `A` value out of `str`.
   *
   * This method will either return a failure, or else the remaining
   * string and the parsed value.
   *
   * To require the entire input to be consumed, see `parseAll`.
   */
  final def parse(str: String): Either[Parser.Error, (String, A)] = {
    val state = new Parser.Impl.State(str)
    val result = parseMut(state)
    val err = state.error
    val offset = state.offset
    if (err eq null) Right((str.substring(offset), result))
    else
      Left(Parser.Error(offset, Parser.Expectation.unify(NonEmptyList.fromListUnsafe(err.toList))))
  }

  /**
   * Attempt to parse all of the input `str` into an `A` value.
   *
   * This method will return a failure unless all of `str` is consumed
   * during parsing.
   *
   * `p.parseAll(s)` is equivalent to `(p <* Parser.end).parse(s).map(_._2)`.
   */
  final def parseAll(str: String): Either[Parser.Error, A] = {
    val state = new Parser.Impl.State(str)
    val result = parseMut(state)
    val err = state.error
    val offset = state.offset
    if (err eq null) {
      if (offset == str.length) Right(result)
      else
        Left(
          Parser.Error(
            offset,
            NonEmptyList(Parser.Expectation.EndOfString(offset, str.length), Nil)
          )
        )
    } else
      Left(Parser.Error(offset, Parser.Expectation.unify(NonEmptyList.fromListUnsafe(err.toList))))
  }

  /**
   * Convert epsilon failures into None values.
   *
   * Normally if a parser fails to consume any input it fails with an
   * epsilon failure. The `?` method converts these failures into
   * None values (and wraps other values in `Some(_)`).
   *
   * If the underlying parser failed with other errors, this parser
   * will still fail.
   */
  def ? : Parser[Option[A]] =
    Parser.oneOf(Parser.map(this)(Some(_)) :: Parser.Impl.optTail)

  /**
   * Parse without capturing values.
   *
   * Calling `void` on a parser can be a significant optimization --
   * it allows the parser to avoid allocating results to return.
   *
   * Other methods like `as`, `*>`, and `<*` use `void` internally to
   * discard allocations, since they will ignore the original parsed
   * result.
   */
  def void: Parser[Unit] =
    Parser.void(this)

  /**
   * Return the string matched by this parser.
   *
   * When parsing an input string that the underlying parser matches,
   * this parser will return the matched substring instead of any
   * value that the underlying parser would have returned. It will
   * still match exactly the same inputs as the original parser.
   *
   * This method is very efficient: similarly to `void`, we can avoid
   * allocating results to return.
   */
  def string: Parser[String] =
    Parser.string(this)

  /**
   * If this parser fails to match, rewind the offset to the starting
   * point before moving on to other parser.
   *
   * This method converts arresting failures into epsilon failures,
   * which includes rewinding the offset to that used before parsing
   * began.
   *
   * This method will most often be used before calling methods such
   * as `orElse`, `~`, or `flatMap` which involve a subsequent parser
   * picking up where this one left off.
   */
  def backtrack: Parser[A] =
    Parser.backtrack(this)

<<<<<<< HEAD
  /**
   * Sequence another parser after this one, combining both results
   * into a tuple.
   *
   * This combinator returns a product of parsers. If this parser
   * successfully produces an `A` value, the other parser is run on
   * the remaining input to try to produce a `B` value.
   *
   * If either parser produces an error the result is an error.
   * Otherwise both extracted values are combined into a tuple.
   */
=======
  /** operator for product
    *  Parse this then that
    */
>>>>>>> d4eec5ee
  def ~[B](that: Parser[B]): Parser[(A, B)] =
    Parser.product(this, that)

  /**
   * If this parser fails to parse its input with an epsilon error,
   * try the given parser instead.
   *
   * If this parser fails with an arresting error, the next parser
   * won't be tried.
   *
   * Backtracking may be used on the left parser to allow the right
   * one to pick up after any error, resetting any state that was
   * modified by the left parser.
   */
  def orElse[A1 >: A](that: Parser[A1]): Parser[A1] =
    Parser.oneOf(this :: that :: Nil)

<<<<<<< HEAD
  /**
   * Transform parsed values using the given function.
   *
   * This parser will match the same inputs as the underlying parser,
   * using the given function `f` to transform the values the
   * underlying parser produces.
   *
   * If the underlying value is ignored (e.g. `map(_ => ...)`) calling
   * `void` before `map` will improve the efficiency of the parser.
   */
=======
  /** transform the result of the parser.
    *  Note, .map(_ => x) should
    *  not be used, you should prefer
    *  .as(x) or .void.map(_ => x)
    *  since .void removes internal allocations
    */
>>>>>>> d4eec5ee
  def map[B](fn: A => B): Parser[B] =
    Parser.map(this)(fn)

  /**
   * Dynamically construct the next parser based on the previously
   * parsed value.
   *
   * Using `flatMap` is very expensive. When possible, you should
   * prefer to use methods such as `~`, `*>`, or `<*` when possible,
   * since these are much more efficient.
   */
  def flatMap[B](fn: A => Parser[B]): Parser[B] =
    Parser.flatMap(this)(fn)

  /**
   * Wrap this parser in a helper class, enabling better composition
   * with `Parser1` values.
   *
   * For example, with `p: Parser[Int]` and `p1: Parser[Double]`:
   *
   *     val a1: Parser[(Int, Double)]  = p ~ p1
   *     val a2: Parser1[(Int, Double)] = p.with1 ~ p1
   *
   *     val b1: Parser[Double]  = p *> p1
   *     val b2: Parser1[Double] = p.with1 *> p1
   *
   *     val c1: Parser[Int]  = p <* p1
   *     val c2: Parser1[Int] = p.with1 <* p1
   *
   * Without using `with1`, these methods will return `Parser` values
   * since they are not known to return `Parser1` values instead.
   */
  def with1: Parser.With1[A] =
    new Parser.With1(this)

  /**
   * Wrap this parser in a helper class, to enable backtracking during
   * composition.
   *
   * This wrapper changes the behavior of `~`, `<*` and `*>`. Normally
   * no backtracking occurs. Using `soft` on the left-hand side will
   * enable backtracking if the right-hand side returns an epsilon
   * failure (but not in any other case).
   *
   * For example, `(x ~ y)` will never backtrack. But with `(x.soft ~
   * y)`, if `x` parses successfully, and `y` returns an epsilon
   * failure, the parser will "rewind" to the point before `x` began.
    */
  def soft: Parser.Soft[A] =
    new Parser.Soft(this)

  /**
   * Return a parser that succeeds (consuming nothing, and extracting
   * nothing) if the current parser would fail.
   *
   * This parser expects the underlying parser to fail, and will
   * unconditionally backtrack after running it.
   */
  def unary_! : Parser[Unit] =
    Parser.not(this)

  /**
   * Return a parser that succeeds (consuming nothing and extracting
   * nothing) if the current parser would also succeed.
   *
   *
   * This parser expects the underlying parser to succeed, and will
   * unconditionally backtrack after running it.
   */
  def peek: Parser[Unit] =
    Parser.peek(this)

  /**
   * Internal (mutable) parsing method.
   *
   * This method should only be called internally by parser instances.
   */
  protected def parseMut(state: Parser.Impl.State): A
}

/**
 * Parser1[A] is a Parser[A] that will always consume one-or-more
 * characters on a successful parse.
 *
 * Since Parser1 is guaranteed to consume input it provides additional
 * methods which would be unsafe when used on parsers that succeed
 * without consuming input, such as `rep`.
 *
 * When a Parser1 is composed with a Parser the result is usually a
 * Parser1. Parser1 overrides many of Parser's methods to refine the
 * return type. In other cases, callers may need to use the `with1`
 * helper method to refine the type of their expressions.
 *
 * Parser1 doesn't provide any additional guarantees over Parser on
 * what kind of parsing failures it can return.
 */
sealed abstract class Parser1[+A] extends Parser[A] {

  /**
   * This method overrides `Parser#void` to refine the return type.
   */
  override def void: Parser1[Unit] =
    Parser.void1(this)

  /**
   * This method overrides `Parser#string` to refine the return type.
   */
  override def string: Parser1[String] =
    Parser.string1(this)

<<<<<<< HEAD
  /**
   * This method overrides `Parser#backtrack` to refine the return type.
   */
  override def backtrack: Parser1[A] =
    Parser.backtrack1(this)

  /**
   * This method overrides `Parser#~` to refine the return type.
   */
  override def ~[B](that: Parser[B]): Parser1[(A, B)] =
    Parser.product10(this, that)

  /**
   * Compose two parsers, ignoring the values extracted by the
   * left-hand parser.
   *
   * `x *> y` is equivalent to `(x.void ~ y).map(_._2)`.
   */
  def *>[B](that: Parser[B]): Parser1[B] =
    (void ~ that).map(_._2)

  /**
   * Compose two parsers, ignoring the values extracted by the
   * right-hand parser.
   *
   * `x <* y` is equivalent to `(x.void ~ y).map(_._1)`.
   */
=======
  override def backtrack: Parser1[A] =
    Parser.backtrack1(this)

  /** parse this then that
    * since this is a Parser1, this then that is also
    * a Parser1
    */
  override def ~[B](that: Parser[B]): Parser1[(A, B)] =
    Parser.product10(this, that)

  /** parse this.void then that
    * since this is a Parser1, this then that is also
    * a Parser1
    */
  def *>[B](that: Parser[B]): Parser1[B] =
    (void ~ that).map(_._2)

  /** parse this then that.void
    * since this is a Parser1, this then that is also
    * a Parser1
    */
>>>>>>> d4eec5ee
  def <*[B](that: Parser[B]): Parser1[A] =
    (this ~ that.void).map(_._1)

  /**
   * This method overrides `Parser#map` to refine the return type.
   */
  override def map[B](fn: A => B): Parser1[B] =
    Parser.map1(this)(fn)

  /**
   * This method overrides `Parser#flatMap` to refine the return type.
   */
  override def flatMap[B](fn: A => Parser[B]): Parser1[B] =
    Parser.flatMap10(this)(fn)

  /**
   * If this parser fails to parse its input with an epsilon error,
   * try the given parser instead.
   *
   * This method is similar to Parser#orElse, but since both arguments
   * are known to be Parser1 values, the result is known to be a
   * Parser1 as well.
   */
  def orElse1[A1 >: A](that: Parser1[A1]): Parser1[A1] =
    Parser.oneOf1(this :: that :: Nil)

  /**
   * Use this parser to parse zero-or-more values.
   *
   * This parser may succeed without consuming input in the case where
   * zero values are parsed.
   *
   * If the underlying parser hits an arresting failure, the entire
   * parse is also an arresting failure. If the underlying parser hits
   * an epsilon failure, the parsed values (if any) are returned in a
   * list as a successful parse.
   */
  def rep: Parser[List[A]] =
    Parser.rep(this)

  /**
   * Use this parser to parse at least `n` values (where `n >= 0`).
   *
   * If `n` is zero, this parser may succeed without consuming input
   * in the case where zero values are parsed. If `n` is known to be
   * greater than zero, consider using `rep1(n)` instead.
   *
   * Like `rep`, arresting failures in the underlying parser will
   * result in an arresting failure. Unlike `rep`, this method may
   * also return an arresting failure if it has not parsed at least
   * `n` values (but has consumed input).
   */
  def rep(n: Int): Parser[List[A]] =
    if (n == 0) rep
    else rep1(n).map(_.toList)

  /**
   * Use this parser to parse one-or-more values.
   *
   * This parser behaves like `rep`, except that it must produce at
   * least one value, and is guaranteed to consume input on successful
   * parses.
   */
  def rep1: Parser1[NonEmptyList[A]] =
    Parser.rep1(this, min = 1)

<<<<<<< HEAD
  /**
   * Use this parser to parse at least `n` values (where `n >= 1`).
   *
   * This method behaves likes `rep1`, except that if fewer than `n`
   * values are produced an arresting failure will be returned.
   */
  def rep1(n: Int): Parser1[NonEmptyList[A]] =
    Parser.rep1(this, min = n)

  /**
   * This method overrides `Parser#soft` to refine the return type.
   */
  override def soft: Parser.Soft1[A] =
    new Parser.Soft1(this)
=======
  /** Repeat min, with min >= 1, or more times
    */
  def rep1(min: Int): Parser1[NonEmptyList[A]] =
    Parser.rep1(this, min = min)

  /** If we can parse this then that, do so,
    * if we fail that without consuming, rewind
    * before this without consuming.
    * If either consume 1 or more, do not rewind
    */
  override def soft: Parser.Soft10[A] =
    new Parser.Soft10(this)
>>>>>>> d4eec5ee
}

object Parser extends ParserInstances {

<<<<<<< HEAD
=======
  /** An expectation reports the kind or parsing error
    * and where it occured.
    */
>>>>>>> d4eec5ee
  sealed abstract class Expectation {
    def offset: Int
  }

  object Expectation {
    case class Str(offset: Int, str: String) extends Expectation
    // expected a character in a given range
    case class InRange(offset: Int, lower: Char, upper: Char) extends Expectation
    case class StartOfString(offset: Int) extends Expectation
    case class EndOfString(offset: Int, length: Int) extends Expectation
    case class Length(offset: Int, expected: Int, actual: Int) extends Expectation
    case class ExpectedFailureAt(offset: Int, matched: String) extends Expectation
    // this is the result of oneOf(Nil) at a given location
    case class Fail(offset: Int) extends Expectation

    implicit val catsOrderExpectation: Order[Expectation] =
      new Order[Expectation] {
        def compare(left: Expectation, right: Expectation): Int = {
          val c = Integer.compare(left.offset, right.offset)
          if (c != 0) c
          else if (left == right) 0
          else {
            // these are never equal
            (left, right) match {
              case (Str(_, s1), Str(_, s2)) => s1.compare(s2)
              case (Str(_, _), _) => -1
              case (InRange(_, _, _), Str(_, _)) => 1
              case (InRange(_, l1, u1), InRange(_, l2, u2)) =>
                val c1 = Character.compare(l1, l2)
                if (c1 == 0) Character.compare(u1, u2)
                else c1
              case (InRange(_, _, _), _) => -1
              case (StartOfString(_), Str(_, _) | InRange(_, _, _)) => 1
              case (StartOfString(_), _) =>
                -1 // if they have the same offset, already handled above
              case (EndOfString(_, _), Str(_, _) | InRange(_, _, _) | StartOfString(_)) => 1
              case (EndOfString(_, l1), EndOfString(_, l2)) =>
                Integer.compare(l1, l2)
              case (EndOfString(_, _), _) => -1
              case (
                    Length(_, _, _),
                    Str(_, _) | InRange(_, _, _) | StartOfString(_) | EndOfString(_, _)
                  ) =>
                1
              case (Length(_, e1, a1), Length(_, e2, a2)) =>
                val c1 = Integer.compare(e1, e2)
                if (c1 == 0) Integer.compare(a1, a2)
                else c1
              case (Length(_, _, _), _) => -1
              case (ExpectedFailureAt(_, _), Fail(_)) => -1
              case (ExpectedFailureAt(_, m1), ExpectedFailureAt(_, m2)) =>
                m1.compare(m2)
              case (ExpectedFailureAt(_, _), _) => 1
              case (Fail(_), _) => 1
            }
          }
        }
      }

    /** Sort, dedup and unify ranges for the errors accumulated
      * This is called just before finally returning an error in Parser.parse
      */
    def unify(errors: NonEmptyList[Expectation]): NonEmptyList[Expectation] = {
      // merge all the ranges:
      val rangeMerge: List[InRange] =
        errors.toList
          .collect { case InRange(o, l, u) => (o, l to u) }
          .groupBy(_._1)
          .iterator
          .flatMap { case (o, ranges) =>
            // TODO: this could be optimized to not enumerate the set
            // for instance, a cheap thing to do is see if they
            // overlap or not
            val ary = ranges.iterator.map(_._2).flatten.toArray
            java.util.Arrays.sort(ary)
            Impl.rangesFor(ary).map { case (l, u) => InRange(o, l, u) }.toList
          }
          .toList

      if (rangeMerge.isEmpty) errors.distinct.sorted
      else {
        val nonRanges = errors.toList.filterNot(_.isInstanceOf[InRange])

        NonEmptyList
          .fromListUnsafe(
            (rangeMerge reverse_::: nonRanges).distinct
          )
          .sorted
      }
    }
  }

  /** Represents where a failure occurred and all the expectations that were broken
    */
  final case class Error(failedAtOffset: Int, expected: NonEmptyList[Expectation]) {
    def offsets: NonEmptyList[Int] =
      expected.map(_.offset).distinct
  }

  /** Enables syntax to access product01, product10 and flatMap01
    *  This helps us build Parser1 instances when starting from
    *  a Parser
    */
  final class With1[+A](val parser: Parser[A]) extends AnyVal {

    /** parser then that.
      *  Since that is a Parser1 the result is
      */
    def ~[B](that: Parser1[B]): Parser1[(A, B)] =
      Parser.product01(parser, that)

    /** This is the usual monadic composition, but you
      * should much prefer to use ~ or Apply.product, *>, <*, etc
      * if you can since it is much more efficient. This
      * has to call fn on each parse, which could be a lot
      * of extra work is you already know the result as is
      * the case for ~
      */
    def flatMap[B](fn: A => Parser1[B]): Parser1[B] =
      Parser.flatMap01(parser)(fn)

    /** parser then that.
      *  Since that is a Parser1 the result is
      */
    def *>[B](that: Parser1[B]): Parser1[B] =
      product01(void(parser), that).map(_._2)

    /** parser then that.
      *  Since that is a Parser1 the result is
      */
    def <*[B](that: Parser1[B]): Parser1[A] =
      product01(parser, void1(that)).map(_._1)

    /** If we can parse this then that, do so,
      * if we fail that without consuming, rewind
      * before this without consuming.
      * If either consume 1 or more, do not rewind
      */
    def soft: Soft01[A] =
      new Soft01(parser)
  }

  /** If we can parse this then that, do so,
    * if we fail that without consuming, rewind
    * before this without consuming.
    * If either consume 1 or more, do not rewind
    */
  sealed class Soft[+A](parser: Parser[A]) {
    def ~[B](that: Parser[B]): Parser[(A, B)] =
      softProduct(parser, that)

    def *>[B](that: Parser[B]): Parser[B] =
      softProduct(void(parser), that).map(_._2)

    def <*[B](that: Parser[B]): Parser[A] =
      softProduct(parser, void(that)).map(_._1)
  }

  /** If we can parse this then that, do so,
    * if we fail that without consuming, rewind
    * before this without consuming.
    * If either consume 1 or more, do not rewind
    */
  final class Soft10[+A](parser: Parser1[A]) extends Soft(parser) {
    override def ~[B](that: Parser[B]): Parser1[(A, B)] =
      softProduct10(parser, that)

    override def *>[B](that: Parser[B]): Parser1[B] =
      softProduct10(void1(parser), that).map(_._2)

    override def <*[B](that: Parser[B]): Parser1[A] =
      softProduct10(parser, void(that)).map(_._1)
  }

  /** If we can parse this then that, do so,
    * if we fail that without consuming, rewind
    * before this without consuming.
    * If either consume 1 or more, do not rewind
    */
  final class Soft01[+A](val parser: Parser[A]) extends AnyVal {
    def ~[B](that: Parser1[B]): Parser1[(A, B)] =
      softProduct01(parser, that)

    def *>[B](that: Parser1[B]): Parser1[B] =
      softProduct01(void(parser), that).map(_._2)

    def <*[B](that: Parser1[B]): Parser1[A] =
      softProduct01(parser, void1(that)).map(_._1)
  }

  /** Don't advance in the parsed string, just return a
    *  This is used by the Applicative typeclass.
    */
  def pure[A](a: A): Parser[A] =
    Impl.Pure(a)

  /** Parse a given string or
    * fail. This backtracks on failure
    * this is an error if the string is empty
    */
  def string1(str: String): Parser1[Unit] =
    if (str.length == 1) char(str.charAt(0))
    else Impl.Str(str)

  /** Parse a potentially empty string or
    * fail. This backtracks on failure
    */
  def string(str: String): Parser[Unit] =
    if (str.length == 0) unit
    else string1(str)

  /** go through the list of parsers trying each
    *  as long as they are epsilon failures (don't advance)
    *  see @backtrack if you want to do backtracking.
    *
    *  This is the same as parsers.foldLeft(fail)(_.orElse1(_))
    */
  def oneOf1[A](parsers: List[Parser1[A]]): Parser1[A] = {
    @annotation.tailrec
    def flatten(ls: List[Parser1[A]], acc: List[Parser1[A]]): List[Parser1[A]] =
      ls match {
        case Nil => acc.reverse.distinct
        case Impl.OneOf1(ps) :: rest =>
          flatten(ps ::: rest, acc)
        case Impl.Fail() :: rest =>
          flatten(rest, acc)
        case notOneOf :: rest =>
          flatten(rest, notOneOf :: acc)
      }

    val flat = flatten(parsers, Nil)
    Impl.mergeCharIn[A, Parser1[A]](flat) match {
      case Nil => fail
      case p :: Nil => p
      case two => Impl.OneOf1(two)
    }
  }

  /** go through the list of parsers trying each
    *  as long as they are epsilon failures (don't advance)
    *  see @backtrack if you want to do backtracking.
    *
    *  This is the same as parsers.foldLeft(fail)(_.orElse(_))
    */
  def oneOf[A](ps: List[Parser[A]]): Parser[A] = {
    @annotation.tailrec
    def flatten(ls: List[Parser[A]], acc: List[Parser[A]]): List[Parser[A]] =
      ls match {
        case Nil => acc.reverse.distinct
        case Impl.OneOf(ps) :: rest =>
          flatten(ps ::: rest, acc)
        case Impl.OneOf1(ps) :: rest =>
          flatten(ps ::: rest, acc)
        case Impl.Fail() :: rest =>
          flatten(rest, acc)
        case notOneOf :: rest =>
          flatten(rest, notOneOf :: acc)
      }

    val flat = flatten(ps, Nil)
    Impl.mergeCharIn[A, Parser[A]](flat) match {
      case Nil => fail
      case p :: Nil => p
      case two => Impl.OneOf(two)
    }
  }

  private[this] val emptyStringParser: Parser[String] =
    pure("")

  /** if len < 1, the same as pure("")
    * else length1(len)
    */
  def length(len: Int): Parser[String] =
    if (len > 0) length1(len) else emptyStringParser

  /** Parse the next len characters where len > 0
    * if (len < 1) throw IllegalArgumentException
    */
  def length1(len: Int): Parser1[String] =
    Impl.Length(len)

  /** Repeat this parser 0 or more times
    * note: this can wind up parsing nothing
    */
  def rep[A](p1: Parser1[A]): Parser[List[A]] =
    Impl.Rep(p1)

  /** Repeat this parser 1 or more times
    */
  def rep1[A](p1: Parser1[A], min: Int): Parser1[NonEmptyList[A]] =
    Impl.Rep1(p1, min)

  /** Repeat 1 or more times with a separator
    */
  def rep1Sep[A](p1: Parser1[A], min: Int, sep: Parser[Any]): Parser1[NonEmptyList[A]] = {
    if (min <= 0) throw new IllegalArgumentException(s"require min > 0, found: $min")

    val rest = (sep.void.with1.soft *> p1).rep(min - 1)
    (p1 ~ rest).map { case (h, t) => NonEmptyList(h, t) }
  }

  /** Repeat 0 or more times with a separator
    */
  def repSep[A](p1: Parser1[A], min: Int, sep: Parser[Any]): Parser[List[A]] = {
    if (min <= 0) rep1Sep(p1, 1, sep).?.map {
      case None => Nil
      case Some(nel) => nel.toList
    }
    else rep1Sep(p1, min, sep).map(_.toList)
  }

  /** parse first then second
    */
  def product[A, B](first: Parser[A], second: Parser[B]): Parser[(A, B)] =
    Impl.Prod(first, second)

  /** product with the first argument being a Parser1
    */
  def product10[A, B](first: Parser1[A], second: Parser[B]): Parser1[(A, B)] =
    Impl.Prod1(first, second)

  /** product with the second argument being a Parser1
    */
  def product01[A, B](first: Parser[A], second: Parser1[B]): Parser1[(A, B)] =
    Impl.Prod1(first, second)

  /** softProduct, a variant of product
    *  A soft product backtracks if the first succeeds and the second
    *  is an epsilon-failure. By contrast product will be a failure in
    *  that case
    *
    *  see @Parser.soft
    */
  def softProduct[A, B](first: Parser[A], second: Parser[B]): Parser[(A, B)] =
    Impl.SoftProd(first, second)

  /** softProduct with the first argument being a Parser1
    *  A soft product backtracks if the first succeeds and the second
    *  is an epsilon-failure. By contrast product will be a failure in
    *  that case
    *
    *  see @Parser.soft
    */
  def softProduct10[A, B](first: Parser1[A], second: Parser[B]): Parser1[(A, B)] =
    Impl.SoftProd1(first, second)

  /** softProduct with the second argument being a Parser1
    *  A soft product backtracks if the first succeeds and the second
    *  is an epsilon-failure. By contrast product will be a failure in
    *  that case
    *
    *  see @Parser.soft
    */
  def softProduct01[A, B](first: Parser[A], second: Parser1[B]): Parser1[(A, B)] =
    Impl.SoftProd1(first, second)

  /** transform a Parser result
    */
  def map[A, B](p: Parser[A])(fn: A => B): Parser[B] =
    p match {
      case Impl.Map(p0, f0) =>
        Impl.Map(p0, AndThen(f0).andThen(fn))
      case Impl.Map1(p0, f0) =>
        Impl.Map1(p0, AndThen(f0).andThen(fn))
      case _ => Impl.Map(p, fn)
    }

  /** transform a Parser1 result
    */
  def map1[A, B](p: Parser1[A])(fn: A => B): Parser1[B] =
    p match {
      case Impl.Map1(p0, f0) =>
        Impl.Map1(p0, AndThen(f0).andThen(fn))
      case _ => Impl.Map1(p, fn)
    }

  /** Standard monadic flatMap
    *  Avoid this function if possible. If you can
    *  instead use product, ~, *>, or <* use that.
    *  flatMap always has to allocate a parser, and the
    *  parser is less amenable to optimization
    */
  def flatMap[A, B](pa: Parser[A])(fn: A => Parser[B]): Parser[B] =
    Impl.FlatMap(pa, fn)

  /** Standard monadic flatMap where you start with a Parser1
    *  Avoid this function if possible. If you can
    *  instead use product, ~, *>, or <* use that.
    *  flatMap always has to allocate a parser, and the
    *  parser is less amenable to optimization
    */
  def flatMap10[A, B](pa: Parser1[A])(fn: A => Parser[B]): Parser1[B] =
    Impl.FlatMap1(pa, fn)

  /** Standard monadic flatMap where you end with a Parser1
    *  Avoid this function if possible. If you can
    *  instead use product, ~, *>, or <* use that.
    *  flatMap always has to allocate a parser, and the
    *  parser is less amenable to optimization
    */
  def flatMap01[A, B](pa: Parser[A])(fn: A => Parser1[B]): Parser1[B] =
    Impl.FlatMap1(pa, fn)

  /** tail recursive monadic flatMaps
    * This is a rarely used function, but needed to implement cats.FlatMap
    *  Avoid this function if possible. If you can
    *  instead use product, ~, *>, or <* use that.
    *  flatMap always has to allocate a parser, and the
    *  parser is less amenable to optimization
    */
  def tailRecM[A, B](init: A)(fn: A => Parser[Either[A, B]]): Parser[B] =
    Impl.TailRecM(init, fn)

  /** tail recursive monadic flatMaps on Parser1
    * This is a rarely used function, but needed to implement cats.FlatMap
    *  Avoid this function if possible. If you can
    *  instead use product, ~, *>, or <* use that.
    *  flatMap always has to allocate a parser, and the
    *  parser is less amenable to optimization
    */
  def tailRecM1[A, B](init: A)(fn: A => Parser1[Either[A, B]]): Parser1[B] =
    Impl.TailRecM1(init, fn)

  /** Lazily create a Parser1
    *  This is useful to create some recursive parsers
    *  see Defer[Parser1].fix
    */
  def defer1[A](pa: => Parser1[A]): Parser1[A] =
    Impl.Defer1(() => pa)

  /** Lazily create a Parser
    *  This is useful to create some recursive parsers
    *  see Defer[Parser1].fix
    */
  def defer[A](pa: => Parser[A]): Parser[A] =
    Impl.Defer(() => pa)

  /** A parser that always fails
    */
  val Fail: Parser1[Nothing] = Impl.Fail()

  /** A parser that always fails
    */
  def fail[A]: Parser1[A] = Fail

  /** A parser that returns unit
    */
  val unit: Parser[Unit] = pure(())

  /** Parse 1 character from the string
    */
  def anyChar: Parser1[Char] =
    Impl.AnyChar

  /** An empty iterable is the same as fail
    */
  def charIn(cs: Iterable[Char]): Parser1[Char] =
    if (cs.isEmpty) fail
    else {
      val ary = cs.toArray
      java.util.Arrays.sort(ary)
      Impl.rangesFor(ary) match {
        case NonEmptyList((low, high), Nil) if low == Char.MinValue && high == Char.MaxValue =>
          anyChar
        case notAnyChar =>
          Impl.CharIn(ary(0).toInt, BitSetUtil.bitSetFor(ary), notAnyChar)
      }
    }

  @inline
  private[this] def charImpl(c: Char): Parser1[Unit] =
    charIn(c :: Nil).void

  // Cache the common parsers to reduce allocations
  private[this] val charArray: Array[Parser1[Unit]] =
    (32 to 126).map { idx => charImpl(idx.toChar) }.toArray

  /** parse a single character
    */
  def char(c: Char): Parser1[Unit] = {
    val cidx = c.toInt - 32
    if ((cidx >= 0) && (cidx < charArray.length)) charArray(cidx)
    else charImpl(c)
  }

  /** parse one of a given set of characters
    */
  def charIn(c0: Char, cs: Char*): Parser1[Char] =
    charIn(c0 :: cs.toList)

  /** parse one character that matches a given function
    */
  def charWhere(fn: Char => Boolean): Parser1[Char] =
    charIn(Impl.allChars.filter(fn))

  /** Parse a string while the given function is true
    */
  def charsWhile(fn: Char => Boolean): Parser[String] =
    charWhere(fn).rep.string

  /** Parse a string while the given function is true
    * parses at least one character
    */
  def charsWhile1(fn: Char => Boolean): Parser1[String] =
    charWhere(fn).rep1.string

  /** parse zero or more characters as long as they don't match p
    */
  def until(p: Parser[Any]): Parser[String] =
    (not(p).with1 ~ anyChar).rep.string

  /** parse one or more characters as long as they don't match p
    */
  def until1(p: Parser[Any]): Parser1[String] =
    (not(p).with1 ~ anyChar).rep1.string

  /** discard the value in a Parser.
    *  This is an optimization because we remove trailing
    *  map operations and don't allocate internal data structures
    *  This function is called internal to Functor.as and Apply.*>
    *  and Apply.<* so those are good uses.
    */
  def void(pa: Parser[Any]): Parser[Unit] =
    pa match {
      case v @ Impl.Void(_) => v
      case Impl.StartParser => Impl.StartParser
      case Impl.EndParser => Impl.EndParser
      case n @ Impl.Not(_) => n
      case p @ Impl.Peek(_) => p
      case p1: Parser1[_] => void1(p1)
      case _ => Impl.Void(Impl.unmap(pa))
    }

  /** discard the value in a Parser1.
    *  This is an optimization because we remove trailing
    *  map operations and don't allocate internal data structures
    *  This function is called internal to Functor.as and Apply.*>
    *  and Apply.<* so those are good uses.
    */
  def void1(pa: Parser1[Any]): Parser1[Unit] =
    pa match {
      case v @ Impl.Void1(_) => v
      case p: Impl.Str => p
      case _ => Impl.Void1(Impl.unmap1(pa))
    }

  /** Discard the result A and instead capture the matching string
    *  this is optimized to avoid internal allocations
    */
  def string(pa: Parser[Any]): Parser[String] =
    pa match {
      case str @ Impl.StringP(_) => str
      case s1: Parser1[_] => string1(s1)
      case _ => Impl.StringP(Impl.unmap(pa))
    }

  /** Discard the result A and instead capture the matching string
    *  this is optimized to avoid internal allocations
    */
  def string1(pa: Parser1[Any]): Parser1[String] =
    pa match {
      case str @ Impl.StringP1(_) => str
      case len @ Impl.Length(_) => len
      case _ => Impl.StringP1(Impl.unmap1(pa))
    }

  /** returns a parser that succeeds if the
    * current parser fails.
    */
  def not(pa: Parser[Any]): Parser[Unit] =
    Impl.Not(void(pa))

  /** a parser that consumes nothing when
    * it succeeds, basically rewind on success
    */
  def peek(pa: Parser[Any]): Parser[Unit] =
    // TODO: we can adjust Rep/Rep1 to do minimal
    // work since we rewind after we are sure there is
    // a match
    Impl.Peek(void(pa))

  /** return the current position in the string
    * we are parsing. This lets you record position information
    * in your ASTs you are parsing
    */
  def index: Parser[Int] = Impl.Index

  /** succeeds when we are at the start
    */
  def start: Parser[Unit] = Impl.StartParser

  /** succeeds when we are at the end
    */
  def end: Parser[Unit] = Impl.EndParser

  /** If we fail, rewind the offset back so that
    * we can try other branches. This tends
    * to harm debuggability and ideally should be
    * minimized
    */
  def backtrack[A](pa: Parser[A]): Parser[A] =
    pa match {
      case p1: Parser1[A] => backtrack1(p1)
      case pa if Impl.doesBacktrack(pa) => pa
      case nbt => Impl.Backtrack(nbt)
    }

  /** If we fail, rewind the offset back so that
    * we can try other branches. This tends
    * to harm debuggability and ideally should be
    * minimized
    */
  def backtrack1[A](pa: Parser1[A]): Parser1[A] =
    pa match {
      case pa if Impl.doesBacktrack(pa) => pa
      case nbt => Impl.Backtrack1(nbt)
    }

  implicit val catsInstancesParser1: FlatMap[Parser1] with Defer[Parser1] with MonoidK[Parser1] =
    new FlatMap[Parser1] with Defer[Parser1] with MonoidK[Parser1] {
      def empty[A] = Fail

      def defer[A](pa: => Parser1[A]): Parser1[A] =
        defer1(pa)

      def map[A, B](fa: Parser1[A])(fn: A => B): Parser1[B] =
        map1(fa)(fn)

      def flatMap[A, B](fa: Parser1[A])(fn: A => Parser1[B]): Parser1[B] =
        flatMap10(fa)(fn)

      override def product[A, B](pa: Parser1[A], pb: Parser1[B]): Parser1[(A, B)] =
        product10(pa, pb)

      override def map2[A, B, C](pa: Parser1[A], pb: Parser1[B])(fn: (A, B) => C): Parser1[C] =
        map(product(pa, pb)) { case (a, b) => fn(a, b) }

      override def map2Eval[A, B, C](pa: Parser1[A], pb: Eval[Parser1[B]])(
          fn: (A, B) => C
      ): Eval[Parser1[C]] =
        Now(pb match {
          case Now(pb) => map2(pa, pb)(fn)
          case later => map2(pa, defer(later.value))(fn)
        })

      def tailRecM[A, B](init: A)(fn: A => Parser1[Either[A, B]]): Parser1[B] =
        tailRecM1(init)(fn)

      def combineK[A](pa: Parser1[A], pb: Parser1[A]): Parser1[A] =
        Parser.oneOf1(pa :: pb :: Nil)

      override def void[A](pa: Parser1[A]): Parser1[Unit] =
        pa.void

      override def as[A, B](pa: Parser1[A], b: B): Parser1[B] =
        pa.void.map(_ => b)

      override def productL[A, B](pa: Parser1[A])(pb: Parser1[B]): Parser1[A] =
        map(product(pa, pb.void)) { case (a, _) => a }

      override def productR[A, B](pa: Parser1[A])(pb: Parser1[B]): Parser1[B] =
        map(product(pa.void, pb)) { case (_, b) => b }
    }

  private object Impl {

    val allChars = Char.MinValue to Char.MaxValue

    val optTail: List[Parser[Option[Nothing]]] = Parser.pure(None) :: Nil

    final def doesBacktrackCheat(p: Parser[Any]): Boolean =
      doesBacktrack(p)

    @annotation.tailrec
    final def doesBacktrack(p: Parser[Any]): Boolean =
      p match {
        case Backtrack(_) | Backtrack1(_) | AnyChar | CharIn(_, _, _) | Str(_) | Length(_) |
            StartParser | EndParser | Index | Pure(_) =>
          true
        case Map(p, _) => doesBacktrack(p)
        case Map1(p, _) => doesBacktrack(p)
        case SoftProd(a, b) => doesBacktrackCheat(a) && doesBacktrack(b)
        case SoftProd1(a, b) => doesBacktrackCheat(a) && doesBacktrack(b)
        case _ => false
      }

    /** This removes any trailing map functions which
      * can cause wasted allocations if we are later going
      * to void or return strings. This stops
      * at StringP or VoidP since those are markers
      * that anything below has already been transformed
      */
    def unmap(pa: Parser[Any]): Parser[Any] =
      pa match {
        case p1: Parser1[Any] => unmap1(p1)
        case Map(p, _) =>
          // we discard any allocations done by fn
          unmap(p)
        case StringP(s) =>
          // StringP is added privately, and only after unmap
          s
        case Void(v) =>
          // Void is added privately, and only after unmap
          v
        case n @ Not(_) =>
          // not is already voided
          n
        case p @ Peek(_) =>
          // peek is already voided
          p
        case Backtrack(p) =>
          // unmap may simplify enough
          // to remove the backtrack wrapper
          Parser.backtrack(unmap(p))
        case OneOf(ps) => OneOf(ps.map(unmap))
        case Prod(p1, p2) =>
          val u1 = unmap(p1)
          val u2 = unmap(p2)
          if (u1 eq Parser.unit) u2
          else if (u2 eq Parser.unit) u1
          else Prod(u1, u2)
        case SoftProd(p1, p2) =>
          val u1 = unmap(p1)
          val u2 = unmap(p2)
          if (u1 eq Parser.unit) u2
          else if (u2 eq Parser.unit) u1
          else SoftProd(u1, u2)
        case Defer(fn) =>
          Defer(() => unmap(compute(fn)))
        case Rep(p) => Rep(unmap1(p))
        case Pure(_) => Parser.unit
        case Index | StartParser | EndParser | TailRecM(_, _) | FlatMap(_, _) =>
          // we can't transform this significantly
          pa
      }

    /** This removes any trailing map functions which
      * can cause wasted allocations if we are later going
      * to void or return strings. This stops
      * at StringP or VoidP since those are markers
      * that anything below has already been transformed
      */
    def unmap1(pa: Parser1[Any]): Parser1[Any] =
      pa match {
        case Map1(p, _) =>
          // we discard any allocations done by fn
          unmap1(p)
        case StringP1(s) =>
          // StringP is added privately, and only after unmap
          s
        case Void1(v) =>
          // Void is added privately, and only after unmap
          v
        case Backtrack1(p) =>
          // unmap may simplify enough
          // to remove the backtrack wrapper
          Parser.backtrack1(unmap1(p))
        case OneOf1(ps) => OneOf1(ps.map(unmap1))
        case Prod1(p1, p2) => Prod1(unmap(p1), unmap(p2))
        case SoftProd1(p1, p2) => SoftProd1(unmap(p1), unmap(p2))
        case Defer1(fn) =>
          Defer1(() => unmap1(compute1(fn)))
        case Rep1(p, m) => Rep1(unmap1(p), m)
        case AnyChar | CharIn(_, _, _) | Str(_) | Fail() | Length(_) | TailRecM1(_, _) |
            FlatMap1(_, _) =>
          // we can't transform this significantly
          pa

      }

    final class State(val str: String) {
      var offset: Int = 0
      var error: Chain[Expectation] = null
      var capture: Boolean = true
    }

    case class Pure[A](result: A) extends Parser[A] {
      override def parseMut(state: State): A = result
    }

    case class Length(len: Int) extends Parser1[String] {
      if (len < 1) throw new IllegalArgumentException(s"required length > 0, found $len")

      override def parseMut(state: State): String = {
        val offset = state.offset
        val end = offset + len
        if (end <= state.str.length) {
          val res = if (state.capture) state.str.substring(offset, end) else null
          state.offset = end
          res
        } else {
          state.error = Chain.one(Expectation.Length(offset, len, state.str.length - offset))
          null
        }
      }
    }

    def void(pa: Parser[Any], state: State): Unit = {
      val s0 = state.capture
      state.capture = false
      pa.parseMut(state)
      state.capture = s0
      ()
    }

    case class Void[A](parser: Parser[A]) extends Parser[Unit] {
      override def parseMut(state: State): Unit =
        Impl.void(parser, state)
    }

    case class Void1[A](parser: Parser1[A]) extends Parser1[Unit] {
      override def parseMut(state: State): Unit =
        Impl.void(parser, state)
    }

    def string(pa: Parser[Any], state: State): String = {
      val s0 = state.capture
      state.capture = false
      val init = state.offset
      pa.parseMut(state)
      val str = state.str.substring(init, state.offset)
      state.capture = s0
      str
    }

    case class StringP[A](parser: Parser[A]) extends Parser[String] {
      override def parseMut(state: State): String =
        Impl.string(parser, state)
    }

    case class StringP1[A](parser: Parser1[A]) extends Parser1[String] {
      override def parseMut(state: State): String =
        Impl.string(parser, state)
    }

    case object StartParser extends Parser[Unit] {
      override def parseMut(state: State): Unit = {
        if (state.offset != 0) {
          state.error = Chain.one(Expectation.StartOfString(state.offset))
        }
        ()
      }
    }

    case object EndParser extends Parser[Unit] {
      override def parseMut(state: State): Unit = {
        if (state.offset != state.str.length) {
          state.error = Chain.one(Expectation.EndOfString(state.offset, state.str.length))
        }
        ()
      }
    }

    case object Index extends Parser[Int] {
      override def parseMut(state: State): Int = state.offset
    }

    final def backtrack[A](pa: Parser[A], state: State): A = {
      val offset = state.offset
      val a = pa.parseMut(state)
      if (state.error ne null) {
        state.offset = offset
      }
      a
    }

    case class Backtrack[A](parser: Parser[A]) extends Parser[A] {
      override def parseMut(state: State): A =
        Impl.backtrack(parser, state)
    }

    case class Backtrack1[A](parser: Parser1[A]) extends Parser1[A] {
      override def parseMut(state: State): A =
        Impl.backtrack(parser, state)
    }

    case class Str(message: String) extends Parser1[Unit] {
      if (message.isEmpty)
        throw new IllegalArgumentException("we need a non-empty string to expect a message")

      override def parseMut(state: State): Unit = {
        val offset = state.offset
        if (state.str.regionMatches(offset, message, 0, message.length)) {
          state.offset += message.length
          ()
        } else {
          state.error = Chain.one(Expectation.Str(offset, message))
          ()
        }
      }
    }

    case class Fail[A]() extends Parser1[A] {
      override def parseMut(state: State): A = {
        state.error = Chain.one(Expectation.Fail(state.offset));
        null.asInstanceOf[A]
      }
    }

    final def oneOf[A](all: Array[Parser[A]], state: State): A = {
      val offset = state.offset
      var errs: Chain[Expectation] = Chain.nil
      var idx = 0
      while (idx < all.length) {
        val thisParser = all(idx)
        val res = thisParser.parseMut(state)
        // we stop if there was no error
        // or if we consumed some input
        val err = state.error
        if ((err eq null) || (state.offset != offset)) {
          return res
        } else {
          // we failed to parse, but didn't consume input
          // is unchanged we continue
          // else we stop
          errs = errs ++ err
          state.error = null
          idx = idx + 1
        }
      }
      // if we got here, all of them failed, but we
      // never advanced the offset
      state.error = errs
      null.asInstanceOf[A]
    }

    case class OneOf1[A](all: List[Parser1[A]]) extends Parser1[A] {
      require(all.lengthCompare(2) >= 0, s"expected more than two items, found: ${all.size}")
      private[this] val ary: Array[Parser[A]] = all.toArray

      override def parseMut(state: State): A = oneOf(ary, state)
    }

    case class OneOf[A](all: List[Parser[A]]) extends Parser[A] {
      require(all.lengthCompare(2) >= 0, s"expected more than two items, found: ${all.size}")
      private[this] val ary = all.toArray

      override def parseMut(state: State): A = oneOf(ary, state)
    }

    final def prod[A, B](pa: Parser[A], pb: Parser[B], state: State): (A, B) = {
      val a = pa.parseMut(state)
      if (state.error eq null) {
        val b = pb.parseMut(state)
        if (state.capture && (state.error eq null)) (a, b)
        else null
      } else null
    }

    // we know that at least one of first | second is Parser1
    case class Prod1[A, B](first: Parser[A], second: Parser[B]) extends Parser1[(A, B)] {
      require(first.isInstanceOf[Parser1[_]] || second.isInstanceOf[Parser1[_]])
      override def parseMut(state: State): (A, B) = prod(first, second, state)
    }

    case class Prod[A, B](first: Parser[A], second: Parser[B]) extends Parser[(A, B)] {
      override def parseMut(state: State): (A, B) = prod(first, second, state)
    }

    final def softProd[A, B](pa: Parser[A], pb: Parser[B], state: State): (A, B) = {
      val offset = state.offset
      val a = pa.parseMut(state)
      if (state.error eq null) {
        val offseta = state.offset
        val b = pb.parseMut(state)
        // pa passed, if pb fails without consuming, rewind to offset
        if (state.error ne null) {
          if (state.offset == offseta) {
            state.offset = offset
          }
          // else partial parse of b, don't rewind
          null
        } else if (state.capture) (a, b)
        else null
      } else null
    }

    // we know that at least one of first | second is Parser1
    case class SoftProd1[A, B](first: Parser[A], second: Parser[B]) extends Parser1[(A, B)] {
      require(first.isInstanceOf[Parser1[_]] || second.isInstanceOf[Parser1[_]])
      override def parseMut(state: State): (A, B) = softProd(first, second, state)
    }

    case class SoftProd[A, B](first: Parser[A], second: Parser[B]) extends Parser[(A, B)] {
      override def parseMut(state: State): (A, B) = softProd(first, second, state)
    }

    final def map[A, B](parser: Parser[A], fn: A => B, state: State): B = {
      val a = parser.parseMut(state)
      if ((state.error eq null) && state.capture) fn(a)
      else null.asInstanceOf[B]
    }

    case class Map[A, B](parser: Parser[A], fn: A => B) extends Parser[B] {
      override def parseMut(state: State): B = Impl.map(parser, fn, state)
    }

    case class Map1[A, B](parser: Parser1[A], fn: A => B) extends Parser1[B] {
      override def parseMut(state: State): B = Impl.map(parser, fn, state)
    }

    final def flatMap[A, B](parser: Parser[A], fn: A => Parser[B], state: State): B = {
      // we can't void before flatMap unfortunately, because
      // we need to be able to produce the next parser
      val cap = state.capture
      state.capture = true
      val a = parser.parseMut(state)
      state.capture = cap

      if (state.error eq null) {
        fn(a).parseMut(state)
      } else null.asInstanceOf[B]
    }

    case class FlatMap[A, B](parser: Parser[A], fn: A => Parser[B]) extends Parser[B] {
      override def parseMut(state: State): B = Impl.flatMap(parser, fn, state)
    }

    // at least one of the parsers needs to be a Parser1
    case class FlatMap1[A, B](parser: Parser[A], fn: A => Parser[B]) extends Parser1[B] {
      override def parseMut(state: State): B = Impl.flatMap(parser, fn, state)
    }

    final def tailRecM[A, B](
        init: Parser[Either[A, B]],
        fn: A => Parser[Either[A, B]],
        state: State
    ): B = {
      var p: Parser[Either[A, B]] = init
      // we have to capture
      val c0 = state.capture
      state.capture = true
      while (state.error eq null) {
        val res = p.parseMut(state)
        if (state.error eq null) {
          res match {
            case Right(b) =>
              state.capture = c0
              return b
            case Left(a) =>
              p = fn(a)
          }
        }
      }
      state.capture = c0
      null.asInstanceOf[B]
    }

    case class TailRecM[A, B](init: A, fn: A => Parser[Either[A, B]]) extends Parser[B] {
      private[this] val p1 = fn(init)

      override def parseMut(state: State): B = Impl.tailRecM(p1, fn, state)
    }

    case class TailRecM1[A, B](init: A, fn: A => Parser1[Either[A, B]]) extends Parser1[B] {
      private[this] val p1 = fn(init)

      override def parseMut(state: State): B = Impl.tailRecM(p1, fn, state)
    }

    @annotation.tailrec
    final def compute[A](fn: () => Parser[A]): Parser[A] =
      fn() match {
        case Defer1(f) => compute1(f)
        case Defer(f) => compute(f)
        case notDefer => notDefer
      }
    @annotation.tailrec
    final def compute1[A](fn: () => Parser1[A]): Parser1[A] =
      fn() match {
        case Defer1(f) => compute1(f)
        case notDefer => notDefer
      }

    case class Defer1[A](fn: () => Parser1[A]) extends Parser1[A] {
      private[this] var computed: Parser[A] = null
      override def parseMut(state: State): A = {

        val p0 = computed
        val p =
          if (p0 ne null) p0
          else {
            val res = compute1(fn)
            computed = res
            res
          }

        p.parseMut(state)
      }
    }

    case class Defer[A](fn: () => Parser[A]) extends Parser[A] {
      private[this] var computed: Parser[A] = null
      override def parseMut(state: State): A = {

        val p0 = computed
        val p =
          if (p0 ne null) p0
          else {
            val res = compute(fn)
            computed = res
            res
          }

        p.parseMut(state)
      }
    }

    final def repCapture[A](p: Parser1[A], min: Int, state: State): List[A] = {
      val bldr = List.newBuilder[A]
      var offset = state.offset
      var cnt = 0

      while (true) {
        val a = p.parseMut(state)
        if (state.error eq null) {
          cnt += 1
          bldr += a
          offset = state.offset
        } else if (state.offset != offset) {
          // we partially consumed, this is an error
          return null
        } else if (cnt >= min) {
          // we correctly read at least min items
          // reset the error to make the success
          state.error = null
          return bldr.result()
        } else {
          return null
        }
      }
      // $COVERAGE-OFF$
      sys.error("unreachable")
      // $COVERAGE-ON$
    }

    final def repNoCapture[A](p: Parser1[A], min: Int, state: State): Unit = {
      var offset = state.offset
      var cnt = 0

      while (true) {
        p.parseMut(state)
        if (state.error eq null) {
          cnt += 1
          offset = state.offset
        } else {
          // there has been an error
          if ((state.offset == offset) && (cnt >= min)) {
            // we correctly read at least min items
            // reset the error to make the success
            state.error = null
          }
          // else we did a partial read then failed
          // but didn't read at least min items
          return ()
        }
      }
    }

    case class Rep[A](p1: Parser1[A]) extends Parser[List[A]] {
      override def parseMut(state: State): List[A] = {
        if (state.capture) Impl.repCapture(p1, 0, state)
        else {
          Impl.repNoCapture(p1, 0, state)
          null
        }
      }
    }

    case class Rep1[A](p1: Parser1[A], min: Int) extends Parser1[NonEmptyList[A]] {
      if (min < 1) throw new IllegalArgumentException(s"expected min >= 1, found: $min")

      override def parseMut(state: State): NonEmptyList[A] = {
        val head = p1.parseMut(state)

        if (state.error ne null) null
        else if (state.capture) {
          val tail = Impl.repCapture(p1, min - 1, state)
          if (tail ne null) NonEmptyList(head, tail)
          else null
        } else {
          Impl.repNoCapture(p1, min - 1, state)
          null
        }
      }
    }

    // invariant: input must be sorted
    def rangesFor(charArray: Array[Char]): NonEmptyList[(Char, Char)] = {
      def rangesFrom(start: Char, end: Char, idx: Int): NonEmptyList[(Char, Char)] =
        if (idx >= charArray.length || (idx < 0)) NonEmptyList((start, end), Nil)
        else {
          val end1 = charArray(idx)
          if ((end1.toInt == end.toInt + 1) || (end1 == end)) rangesFrom(start, end1, idx + 1)
          else {
            // we had a break:
            (start, end) :: rangesFrom(end1, end1, idx + 1)
          }
        }

      rangesFrom(charArray(0), charArray(0), 1)
    }

    /*
     * Merge CharIn bitsets
     */
    def mergeCharIn[A, P <: Parser[A]](ps: List[P]): List[P] = {
      def loop(ps: List[P], front: List[(Int, BitSetUtil.Tpe)]): List[P] = {
        @inline
        def frontRes: List[P] =
          front match {
            case Nil => Nil
            case nel => Parser.charIn(BitSetUtil.union(nel)).asInstanceOf[P] :: Nil
          }

        ps match {
          case Nil => frontRes
          case AnyChar :: tail =>
            // AnyChar is bigger than all subsequent CharIn:
            // and any direct prefix CharIns
            val tail1 = tail.filterNot(_.isInstanceOf[CharIn])
            AnyChar.asInstanceOf[P] :: tail1
          case CharIn(m, bs, _) :: tail =>
            loop(tail, (m, bs) :: front)
          case h :: tail =>
            // h is not an AnyChar or CharIn
            // we make our prefix frontRes
            // and resume working on the tail
            frontRes ::: (h :: loop(tail, Nil))
        }
      }

      loop(ps, Nil)
    }

    case object AnyChar extends Parser1[Char] {
      override def parseMut(state: State): Char = {
        val offset = state.offset
        if (offset < state.str.length) {
          val char = state.str.charAt(offset)
          state.offset += 1
          char
        } else {
          state.error = Chain.one(Expectation.InRange(offset, Char.MinValue, Char.MaxValue))
          '\u0000'
        }
      }
    }

    case class CharIn(min: Int, bitSet: BitSetUtil.Tpe, ranges: NonEmptyList[(Char, Char)])
        extends Parser1[Char] {

      override def toString = s"CharIn($min, bitSet = ..., $ranges)"

      def makeError(offset: Int): Chain[Expectation] =
        Chain.fromSeq(ranges.toList.map { case (s, e) => Expectation.InRange(offset, s, e) })

      override def parseMut(state: State): Char = {
        val offset = state.offset
        if (offset < state.str.length) {
          val char = state.str.charAt(offset)
          val cInt = char.toInt
          if (BitSetUtil.isSet(bitSet, cInt - min)) {
            // we found the character
            state.offset = offset + 1
            char
          } else {
            state.error = makeError(offset)
            '\u0000'
          }
        } else {
          state.error = makeError(offset)
          '\u0000'
        }
      }
    }

    /*
     * If pa fails, succeed parsing nothing
     * else fail
     */
    case class Not(under: Parser[Unit]) extends Parser[Unit] {
      override def parseMut(state: State): Unit = {
        val offset = state.offset
        under.parseMut(state)
        if (state.error ne null) {
          // under failed, so we succeed
          state.error = null
        } else {
          // under succeeded but we expected failure here
          val matchedStr = state.str.substring(offset, state.offset)
          // we don't reset the offset, so if the underlying parser
          // advanced it will fail in a OneOf
          state.error = Chain.one(Expectation.ExpectedFailureAt(offset, matchedStr))
        }

        state.offset = offset
        ()
      }
    }

    /*
     * succeeds if the underlying parser succeeds, but we do
     * not advance
     */
    case class Peek(under: Parser[Unit]) extends Parser[Unit] {
      override def parseMut(state: State): Unit = {
        val offset = state.offset
        under.parseMut(state)
        if (state.error eq null) {
          // under passed, so we succeed
          state.offset = offset
        }
        // else under failed, so we fail
        ()
      }
    }
  }
}

abstract class ParserInstances {
  implicit val catInstancesParser: Monad[Parser] with Alternative[Parser] with Defer[Parser] =
    new Monad[Parser] with Alternative[Parser] with Defer[Parser] {
      def pure[A](a: A): Parser[A] = Parser.pure(a)

      def defer[A](a: => Parser[A]) = Parser.defer(a)

      def empty[A]: Parser[A] = Parser.Fail

      override def map[A, B](fa: Parser[A])(fn: A => B): Parser[B] = Parser.map(fa)(fn)

      override def product[A, B](fa: Parser[A], fb: Parser[B]): Parser[(A, B)] =
        Parser.product(fa, fb)

      override def map2[A, B, C](pa: Parser[A], pb: Parser[B])(fn: (A, B) => C): Parser[C] =
        map(product(pa, pb)) { case (a, b) => fn(a, b) }

      override def map2Eval[A, B, C](pa: Parser[A], pb: Eval[Parser[B]])(
          fn: (A, B) => C
      ): Eval[Parser[C]] =
        Now(pb match {
          case Now(pb) => map2(pa, pb)(fn)
          case later => map2(pa, defer(later.value))(fn)
        })

      def flatMap[A, B](fa: Parser[A])(fn: A => Parser[B]): Parser[B] =
        Parser.flatMap(fa)(fn)

      def combineK[A](pa: Parser[A], pb: Parser[A]): Parser[A] =
        Parser.oneOf(pa :: pb :: Nil)

      def tailRecM[A, B](init: A)(fn: A => Parser[Either[A, B]]): Parser[B] =
        Parser.tailRecM(init)(fn)

      override def void[A](pa: Parser[A]): Parser[Unit] =
        Parser.void(pa)

      override def as[A, B](pa: Parser[A], b: B): Parser[B] =
        Parser.void(pa).map(_ => b)

      override def productL[A, B](pa: Parser[A])(pb: Parser[B]): Parser[A] =
        map(product(pa, pb.void)) { case (a, _) => a }

      override def productR[A, B](pa: Parser[A])(pb: Parser[B]): Parser[B] =
        map(product(pa.void, pb)) { case (_, b) => b }
    }
}<|MERGE_RESOLUTION|>--- conflicted
+++ resolved
@@ -157,7 +157,6 @@
   def backtrack: Parser[A] =
     Parser.backtrack(this)
 
-<<<<<<< HEAD
   /**
    * Sequence another parser after this one, combining both results
    * into a tuple.
@@ -169,11 +168,6 @@
    * If either parser produces an error the result is an error.
    * Otherwise both extracted values are combined into a tuple.
    */
-=======
-  /** operator for product
-    *  Parse this then that
-    */
->>>>>>> d4eec5ee
   def ~[B](that: Parser[B]): Parser[(A, B)] =
     Parser.product(this, that)
 
@@ -191,7 +185,6 @@
   def orElse[A1 >: A](that: Parser[A1]): Parser[A1] =
     Parser.oneOf(this :: that :: Nil)
 
-<<<<<<< HEAD
   /**
    * Transform parsed values using the given function.
    *
@@ -202,14 +195,6 @@
    * If the underlying value is ignored (e.g. `map(_ => ...)`) calling
    * `void` before `map` will improve the efficiency of the parser.
    */
-=======
-  /** transform the result of the parser.
-    *  Note, .map(_ => x) should
-    *  not be used, you should prefer
-    *  .as(x) or .void.map(_ => x)
-    *  since .void removes internal allocations
-    */
->>>>>>> d4eec5ee
   def map[B](fn: A => B): Parser[B] =
     Parser.map(this)(fn)
 
@@ -320,7 +305,6 @@
   override def string: Parser1[String] =
     Parser.string1(this)
 
-<<<<<<< HEAD
   /**
    * This method overrides `Parser#backtrack` to refine the return type.
    */
@@ -348,29 +332,6 @@
    *
    * `x <* y` is equivalent to `(x.void ~ y).map(_._1)`.
    */
-=======
-  override def backtrack: Parser1[A] =
-    Parser.backtrack1(this)
-
-  /** parse this then that
-    * since this is a Parser1, this then that is also
-    * a Parser1
-    */
-  override def ~[B](that: Parser[B]): Parser1[(A, B)] =
-    Parser.product10(this, that)
-
-  /** parse this.void then that
-    * since this is a Parser1, this then that is also
-    * a Parser1
-    */
-  def *>[B](that: Parser[B]): Parser1[B] =
-    (void ~ that).map(_._2)
-
-  /** parse this then that.void
-    * since this is a Parser1, this then that is also
-    * a Parser1
-    */
->>>>>>> d4eec5ee
   def <*[B](that: Parser[B]): Parser1[A] =
     (this ~ that.void).map(_._1)
 
@@ -437,7 +398,6 @@
   def rep1: Parser1[NonEmptyList[A]] =
     Parser.rep1(this, min = 1)
 
-<<<<<<< HEAD
   /**
    * Use this parser to parse at least `n` values (where `n >= 1`).
    *
@@ -452,30 +412,13 @@
    */
   override def soft: Parser.Soft1[A] =
     new Parser.Soft1(this)
-=======
-  /** Repeat min, with min >= 1, or more times
-    */
-  def rep1(min: Int): Parser1[NonEmptyList[A]] =
-    Parser.rep1(this, min = min)
-
-  /** If we can parse this then that, do so,
-    * if we fail that without consuming, rewind
-    * before this without consuming.
-    * If either consume 1 or more, do not rewind
-    */
-  override def soft: Parser.Soft10[A] =
-    new Parser.Soft10(this)
->>>>>>> d4eec5ee
 }
 
 object Parser extends ParserInstances {
 
-<<<<<<< HEAD
-=======
   /** An expectation reports the kind or parsing error
     * and where it occured.
     */
->>>>>>> d4eec5ee
   sealed abstract class Expectation {
     def offset: Int
   }
