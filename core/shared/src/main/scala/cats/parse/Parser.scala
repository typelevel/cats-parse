/*
 * Copyright (c) 2020 Typelevel
 *
 * Permission is hereby granted, free of charge, to any person obtaining a copy of
 * this software and associated documentation files (the "Software"), to deal in
 * the Software without restriction, including without limitation the rights to
 * use, copy, modify, merge, publish, distribute, sublicense, and/or sell copies of
 * the Software, and to permit persons to whom the Software is furnished to do so,
 * subject to the following conditions:
 *
 * The above copyright notice and this permission notice shall be included in all
 * copies or substantial portions of the Software.
 *
 * THE SOFTWARE IS PROVIDED "AS IS", WITHOUT WARRANTY OF ANY KIND, EXPRESS OR
 * IMPLIED, INCLUDING BUT NOT LIMITED TO THE WARRANTIES OF MERCHANTABILITY, FITNESS
 * FOR A PARTICULAR PURPOSE AND NONINFRINGEMENT. IN NO EVENT SHALL THE AUTHORS OR
 * COPYRIGHT HOLDERS BE LIABLE FOR ANY CLAIM, DAMAGES OR OTHER LIABILITY, WHETHER
 * IN AN ACTION OF CONTRACT, TORT OR OTHERWISE, ARISING FROM, OUT OF OR IN
 * CONNECTION WITH THE SOFTWARE OR THE USE OR OTHER DEALINGS IN THE SOFTWARE.
 */

package cats.parse

import cats.{Eval, FunctorFilter, Monad, Defer, Alternative, FlatMap, Now, MonoidK, Order}
import cats.data.{AndThen, Chain, NonEmptyList}

import cats.implicits._
import scala.collection.mutable.ListBuffer

/** Parser0[A] attempts to extract an `A` value from the given input,
  * potentially moving its offset forward in the process.
  *
  * When calling `parse`, one of three outcomes occurs:
  *
  *   - Success: The parser consumes zero-or-more characters of input
  *     and successfully extracts a value. The input offset will be
  *     moved forward by the number of characters consumed.
  *
  *   - Epsilon failure: The parser fails to extract a value without
  *     consuming any characters of input. The input offset will not be
  *     changed.
  *
  *   - Arresting failure: The parser fails to extract a value but does
  *     consume one-or-more characters of input. The input offset will
  *     be moved forward by the number of characters consumed and all
  *     parsing will stop (unless a higher-level parser backtracks).
  *
  * Operations such as `x.orElse(y)` will only consider parser `y` if
  * `x` returns an epsilon failure; these methods cannot recover from
  * an arresting failure. Arresting failures can be "rewound" using
  * methods such as `x.backtrack` (which converts arresting failures
  * from `x` into epsilon failures), or `softProduct(x, y)` (which can
  * rewind successful parses by `x` that are followed by epsilon
  * failures for `y`).
  *
  * Rewinding tends to make error reporting more difficult and can lead
  * to exponential parser behavior it is not the default behavior.
  */
sealed abstract class Parser0[+A] {

  /** Attempt to parse an `A` value out of `str`.
    *
    * This method will either return a failure, or else the remaining
    * string and the parsed value.
    *
    * To require the entire input to be consumed, see `parseAll`.
    */
  final def parse(str: String): Either[Parser.Error, (String, A)] = {
    val state = new Parser.Impl.State(str)
    val result = parseMut(state)
    val err = state.error
    val offset = state.offset
    if (err eq null) Right((str.substring(offset), result))
    else
      Left(Parser.Error(offset, Parser.Expectation.unify(NonEmptyList.fromListUnsafe(err.toList))))
  }

  /** Attempt to parse all of the input `str` into an `A` value.
    *
    * This method will return a failure unless all of `str` is consumed
    * during parsing.
    *
    * `p.parseAll(s)` is equivalent to `(p <* Parser.end).parse(s).map(_._2)`.
    */
  final def parseAll(str: String): Either[Parser.Error, A] = {
    val state = new Parser.Impl.State(str)
    val result = parseMut(state)
    val err = state.error
    val offset = state.offset
    if (err eq null) {
      if (offset == str.length) Right(result)
      else
        Left(
          Parser.Error(
            offset,
            NonEmptyList(Parser.Expectation.EndOfString(offset, str.length), Nil)
          )
        )
    } else
      Left(Parser.Error(offset, Parser.Expectation.unify(NonEmptyList.fromListUnsafe(err.toList))))
  }

  /** Convert epsilon failures into None values.
    *
    * Normally if a parser fails to consume any input it fails with an
    * epsilon failure. The `?` method converts these failures into
    * None values (and wraps other values in `Some(_)`).
    *
    * If the underlying parser failed with other errors, this parser
    * will still fail.
    */
  def ? : Parser0[Option[A]] =
    Parser.oneOf0(Parser.map0(this)(Some(_)) :: Parser.Impl.optTail)

  /** If this parser fails to parse its input with an epsilon error,
    * try the given parser instead.
    *
    * If this parser fails with an arresting error, the next parser
    * won't be tried.
    *
    * Backtracking may be used on the left parser to allow the right
    * one to pick up after any error, resetting any state that was
    * modified by the left parser.
    *
    * This method is similar to Parser#orElse but returns Either.
    */
  def eitherOr[B](pb: Parser[B]): Parser[Either[B, A]] =
    Parser.eitherOr(this, pb)

  /** Parse without capturing values.
    *
    * Calling `void` on a parser can be a significant optimization --
    * it allows the parser to avoid allocating results to return.
    *
    * Other methods like `as`, `*>`, and `<*` use `void` internally to
    * discard allocations, since they will ignore the original parsed
    * result.
    */
  def void: Parser0[Unit] =
    Parser.void0(this)

  /** Return the string matched by this parser.
    *
    * When parsing an input string that the underlying parser matches,
    * this parser will return the matched substring instead of any
    * value that the underlying parser would have returned. It will
    * still match exactly the same inputs as the original parser.
    *
    * This method is very efficient: similarly to `void`, we can avoid
    * allocating results to return.
    */
  def string: Parser0[String] =
    Parser.string0(this)

  /** If this parser fails to match, rewind the offset to the starting
    * point before moving on to other parser.
    *
    * This method converts arresting failures into epsilon failures,
    * which includes rewinding the offset to that used before parsing
    * began.
    *
    * This method will most often be used before calling methods such
    * as `orElse`, `~`, or `flatMap` which involve a subsequent parser
    * picking up where this one left off.
    */
  def backtrack: Parser0[A] =
    Parser.backtrack0(this)

  /** Sequence another parser after this one, combining both results
    * into a tuple.
    *
    * This combinator returns a product of parsers. If this parser
    * successfully produces an `A` value, the other parser is run on
    * the remaining input to try to produce a `B` value.
    *
    * If either parser produces an error the result is an error.
    * Otherwise both extracted values are combined into a tuple.
    */
  def ~[B](that: Parser0[B]): Parser0[(A, B)] =
    Parser.product0(this, that)

  /** If this parser fails to parse its input with an epsilon error,
    * try the given parser instead.
    *
    * If this parser fails with an arresting error, the next parser
    * won't be tried.
    *
    * Backtracking may be used on the left parser to allow the right
    * one to pick up after any error, resetting any state that was
    * modified by the left parser.
    */
  def orElse0[A1 >: A](that: Parser0[A1]): Parser0[A1] =
    Parser.oneOf0(this :: that :: Nil)

  /** Transform parsed values using the given function.
    *
    * This parser will match the same inputs as the underlying parser,
    * using the given function `f` to transform the values the
    * underlying parser produces.
    *
    * If the underlying value is ignored (e.g. `map(_ => ...)`) calling
    * `void` before `map` will improve the efficiency of the parser.
    */
  def map[B](fn: A => B): Parser0[B] =
    Parser.map0(this)(fn)

  /** Transform parsed values using the given function, or fail on None
    *
    * When the function return None, this parser fails
    * This is implemented with select, which makes it more efficient
    * than using flatMap
    */
  def mapFilter[B](fn: A => Option[B]): Parser0[B] = {
    val leftUnit = Left(())

    val first = map { a =>
      fn(a) match {
        case Some(b) => Right(b)
        case None => leftUnit
      }
    }
    Parser.select0(first)(Parser.Fail)
  }

  /** Transform parsed values using the given function, or fail when not defined
    *
    * When the function is not defined, this parser fails
    * This is implemented with select, which makes it more efficient
    * than using flatMap
    */
  def collect[B](fn: PartialFunction[A, B]): Parser0[B] =
    mapFilter(fn.lift)

  /** If the predicate is not true, fail
    * you may want .filter(fn).backtrack so if the filter fn
    * fails you can fall through in an oneOf0 or orElse
    *
    * Without the backtrack, a failure of the function will
    * be an arresting failure.
    */
  def filter(fn: A => Boolean): Parser0[A] = {
    val leftUnit = Left(())
    Parser.select0(this.map { a =>
      if (fn(a)) Right(a)
      else leftUnit
    })(Parser.Fail)
  }

  /** Dynamically construct the next parser based on the previously
    * parsed value.
    *
    * Using `flatMap` is very expensive. When possible, you should
    * prefer to use methods such as `~`, `*>`, or `<*` when possible,
    * since these are much more efficient.
    */
  def flatMap[B](fn: A => Parser0[B]): Parser0[B] =
    Parser.flatMap0(this)(fn)

  /** Replaces parsed values with the given value.
    */
  def as[B](b: B): Parser0[B] =
    Parser.as0(this, b)

  /** Wrap this parser in a helper class, enabling better composition
    * with `Parser` values.
    *
    * For example, with `p: Parser0[Int]` and `p1: Parser0[Double]`:
    *
    *     val a1: Parser0[(Int, Double)]  = p ~ p1
    *     val a2: Parser[(Int, Double)] = p.with1 ~ p1
    *
    *     val b1: Parser0[Double]  = p *> p1
    *     val b2: Parser[Double] = p.with1 *> p1
    *
    *     val c1: Parser0[Int]  = p <* p1
    *     val c2: Parser[Int] = p.with1 <* p1
    *
    * Without using `with1`, these methods will return `Parser0` values
    * since they are not known to return `Parser` values instead.
    */
  def with1: Parser.With1[A] =
    new Parser.With1(this)

  /** Wrap this parser in a helper class, to enable backtracking during
    * composition.
    *
    * This wrapper changes the behavior of `~`, `<*` and `*>`. Normally
    * no backtracking occurs. Using `soft` on the left-hand side will
    * enable backtracking if the right-hand side returns an epsilon
    * failure (but not in any other case).
    *
    * For example, `(x ~ y)` will never backtrack. But with `(x.soft ~
    * y)`, if `x` parses successfully, and `y` returns an epsilon
    * failure, the parser will "rewind" to the point before `x` began.
    */
  def soft: Parser.Soft0[A] =
    new Parser.Soft0(this)

  /** Return a parser that succeeds (consuming nothing, and extracting
    * nothing) if the current parser would fail.
    *
    * This parser expects the underlying parser to fail, and will
    * unconditionally backtrack after running it.
    */
  def unary_! : Parser0[Unit] =
    Parser.not(this)

  /** Return a parser that succeeds (consuming nothing and extracting
    * nothing) if the current parser would also succeed.
    *
    * This parser expects the underlying parser to succeed, and will
    * unconditionally backtrack after running it.
    */
  def peek: Parser0[Unit] =
    Parser.peek(this)

  /** Use this parser to parse between values.
    *
    * Parses `b` followed by `this` and `c`.
    * Returns only the values extracted by `this` parser.
    */
  def between(b: Parser0[Any], c: Parser0[Any]): Parser0[A] =
    (b.void ~ (this ~ c.void)).map { case (_, (a, _)) => a }

  /** Use this parser to parse surrounded by values.
    *
    * This is the same as `between(b, b)`
    */
  def surroundedBy(b: Parser0[Any]): Parser0[A] =
    between(b, b)

  /** Internal (mutable) parsing method.
    *
    * This method should only be called internally by parser instances.
    */
  private[parse] def parseMut(state: Parser.Impl.State): A
}

/** Parser[A] is a Parser0[A] that will always consume one-or-more
  * characters on a successful parse.
  *
  * Since Parser is guaranteed to consume input it provides additional
  * methods which would be unsafe when used on parsers that succeed
  * without consuming input, such as `rep0`.
  *
  * When a Parser is composed with a Parser0 the result is usually a
  * Parser. Parser overrides many of Parser0's methods to refine the
  * return type. In other cases, callers may need to use the `with1`
  * helper method to refine the type of their expressions.
  *
  * Parser doesn't provide any additional guarantees over Parser0 on
  * what kind of parsing failures it can return.
  */
sealed abstract class Parser[+A] extends Parser0[A] {

  /** This method overrides `Parser0#filter` to refine the return type.
    */
  override def filter(fn: A => Boolean): Parser[A] = {
    val leftUnit = Left(())
    Parser.select(this.map { a =>
      if (fn(a)) Right(a)
      else leftUnit
    })(Parser.Fail)
  }

  /** This method overrides `Parser0#void` to refine the return type.
    */
  override def void: Parser[Unit] =
    Parser.void(this)

  /** This method overrides `Parser0#string` to refine the return type.
    */
  override def string: Parser[String] =
    Parser.string(this)

  /** This method overrides `Parser0#backtrack` to refine the return type.
    */
  override def backtrack: Parser[A] =
    Parser.backtrack(this)

<<<<<<< HEAD
  /** This method overrides `Parser#eitherOr` to refine the return type.
    */
  def eitherOr[B](pb: Parser1[B]): Parser1[Either[B, A]] =
    Parser.eitherOr1(this, pb)

  /** This method overrides `Parser#~` to refine the return type.
=======
  /** This method overrides `Parser0#~` to refine the return type.
>>>>>>> ef9c471e
    */
  override def ~[B](that: Parser0[B]): Parser[(A, B)] =
    Parser.product10(this, that)

  /** Compose two parsers, ignoring the values extracted by the
    * left-hand parser.
    *
    * `x *> y` is equivalent to `(x.void ~ y).map(_._2)`.
    */
  def *>[B](that: Parser0[B]): Parser[B] =
    (void ~ that).map(_._2)

  /** Compose two parsers, ignoring the values extracted by the
    * right-hand parser.
    *
    * `x <* y` is equivalent to `(x ~ y.void).map(_._1)`.
    */
  def <*[B](that: Parser0[B]): Parser[A] =
    (this ~ that.void).map(_._1)

  /** This method overrides `Parser0#collect` to refine the return type.
    */
  override def collect[B](fn: PartialFunction[A, B]): Parser[B] =
    mapFilter(fn.lift)

  /** This method overrides `Parser0#map` to refine the return type.
    */
  override def map[B](fn: A => B): Parser[B] =
    Parser.map(this)(fn)

  /** This method overrides `Parser0#mapFilter` to refine the return type.
    */
  override def mapFilter[B](fn: A => Option[B]): Parser[B] = {
    val leftUnit = Left(())

    val first = map { a =>
      fn(a) match {
        case Some(b) => Right(b)
        case None => leftUnit
      }
    }
    Parser.select(first)(Parser.Fail)
  }

  /** This method overrides `Parser0#flatMap` to refine the return type.
    */
  override def flatMap[B](fn: A => Parser0[B]): Parser[B] =
    Parser.flatMap10(this)(fn)

  /** This method overrides `Parser0#as` to refine the return type.
    */
  override def as[B](b: B): Parser[B] =
    Parser.as(this, b)

  /** If this parser fails to parse its input with an epsilon error,
    * try the given parser instead.
    *
    * This method is similar to Parser0#orElse, but since both arguments
    * are known to be Parser values, the result is known to be a
    * Parser as well.
    */
  def orElse[A1 >: A](that: Parser[A1]): Parser[A1] =
    Parser.oneOf(this :: that :: Nil)

  /** Use this parser to parse zero-or-more values.
    *
    * This parser may succeed without consuming input in the case where
    * zero values are parsed.
    *
    * If the underlying parser hits an arresting failure, the entire
    * parse is also an arresting failure. If the underlying parser hits
    * an epsilon failure, the parsed values (if any) are returned in a
    * list as a successful parse.
    */
  def rep0: Parser0[List[A]] =
    Parser.repAs0[A, List[A]](this)

  /** Use this parser to parse at least `min` values (where `min >= 0`).
    *
    * If `min` is zero, this parser may succeed without consuming
    * input in the case where zero values are parsed. If `min` is
    * known to be greater than zero, consider using `rep(min)`
    * instead.
    *
    * Like `rep0`, arresting failures in the underlying parser will
    * result in an arresting failure. Unlike `rep0`, this method may
    * also return an arresting failure if it has not parsed at least
    * `min` values (but has consumed input).
    */
  def rep0(min: Int): Parser0[List[A]] =
    if (min == 0) rep0
    else rep(min).map(_.toList)

  /** Use this parser to parse one-or-more values.
    *
    * This parser behaves like `rep0`, except that it must produce at
    * least one value, and is guaranteed to consume input on successful
    * parses.
    */
  def rep: Parser[NonEmptyList[A]] =
    Parser.repAs(this, min = 1)

  /** Use this parser to parse at least `min` values (where `min >= 1`).
    *
    * This method behaves likes `rep`, except that if fewer than `min`
    * values are produced an arresting failure will be returned.
    */
  def rep(min: Int): Parser[NonEmptyList[A]] =
    Parser.repAs(this, min = min)

  /** This method overrides `Parser0#between` to refine the return type
    */
  override def between(b: Parser0[Any], c: Parser0[Any]): Parser[A] =
    (b.void.with1 ~ (this ~ c.void)).map { case (_, (a, _)) => a }

  /** This method overrides `Parser0#surroundedBy` to refine the return type
    */
  override def surroundedBy(b: Parser0[Any]): Parser[A] =
    between(b, b)

  /** This method overrides `Parser0#soft` to refine the return type.
    */
  override def soft: Parser.Soft[A] =
    new Parser.Soft(this)
}

object Parser {

  /** An expectation reports the kind or parsing error
    * and where it occured.
    */
  sealed abstract class Expectation {
    def offset: Int
  }

  object Expectation {
    case class Str(offset: Int, str: String) extends Expectation
    // expected a character in a given range
    case class InRange(offset: Int, lower: Char, upper: Char) extends Expectation
    case class StartOfString(offset: Int) extends Expectation
    case class EndOfString(offset: Int, length: Int) extends Expectation
    case class Length(offset: Int, expected: Int, actual: Int) extends Expectation
    case class ExpectedFailureAt(offset: Int, matched: String) extends Expectation
    // this is the result of oneOf0(Nil) at a given location
    case class Fail(offset: Int) extends Expectation
    case class FailWith(offset: Int, message: String) extends Expectation

    implicit val catsOrderExpectation: Order[Expectation] =
      new Order[Expectation] {
        def compare(left: Expectation, right: Expectation): Int = {
          val c = Integer.compare(left.offset, right.offset)
          if (c != 0) c
          else if (left == right) 0
          else {
            // these are never equal
            (left, right) match {
              case (Str(_, s1), Str(_, s2)) => s1.compare(s2)
              case (Str(_, _), _) => -1
              case (InRange(_, _, _), Str(_, _)) => 1
              case (InRange(_, l1, u1), InRange(_, l2, u2)) =>
                val c1 = Character.compare(l1, l2)
                if (c1 == 0) Character.compare(u1, u2)
                else c1
              case (InRange(_, _, _), _) => -1
              case (StartOfString(_), Str(_, _) | InRange(_, _, _)) => 1
              case (StartOfString(_), _) =>
                -1 // if they have the same offset, already handled above
              case (EndOfString(_, _), Str(_, _) | InRange(_, _, _) | StartOfString(_)) => 1
              case (EndOfString(_, l1), EndOfString(_, l2)) =>
                Integer.compare(l1, l2)
              case (EndOfString(_, _), _) => -1
              case (
                    Length(_, _, _),
                    Str(_, _) | InRange(_, _, _) | StartOfString(_) | EndOfString(_, _)
                  ) =>
                1
              case (Length(_, e1, a1), Length(_, e2, a2)) =>
                val c1 = Integer.compare(e1, e2)
                if (c1 == 0) Integer.compare(a1, a2)
                else c1
              case (Length(_, _, _), _) => -1
              case (ExpectedFailureAt(_, _), Fail(_)) => -1
              case (ExpectedFailureAt(_, _), FailWith(_, _)) => -1
              case (ExpectedFailureAt(_, m1), ExpectedFailureAt(_, m2)) =>
                m1.compare(m2)
              case (ExpectedFailureAt(_, _), _) => 1
              case (Fail(_), FailWith(_, _)) => -1
              case (Fail(_), _) => 1
              case (FailWith(_, s1), FailWith(_, s2)) =>
                s1.compare(s2)
              case (FailWith(_, _), _) => 1
            }
          }
        }
      }

    /** Sort, dedup and unify ranges for the errors accumulated
      * This is called just before finally returning an error in Parser.parse
      */
    def unify(errors: NonEmptyList[Expectation]): NonEmptyList[Expectation] = {
      val el = errors.toList

      // merge all the ranges:
      val rangeMerge: List[InRange] =
        el
          .collect { case InRange(o, l, u) => (o, l to u) }
          .groupBy(_._1)
          .iterator
          .flatMap { case (o, ranges) =>
            // TODO: this could be optimized to not enumerate the set
            // for instance, a cheap thing to do is see if they
            // overlap or not
            val ary = ranges.iterator.map(_._2).flatten.toArray
            java.util.Arrays.sort(ary)
            Impl.rangesFor(ary).map { case (l, u) => InRange(o, l, u) }.toList
          }
          .toList

      // we don't need Fails that point to duplicate offsets
      val nonFailOffsets: Set[Int] =
        el.iterator.filterNot(_.isInstanceOf[Fail]).map(_.offset).toSet

      val errors1 = NonEmptyList.fromListUnsafe(
        el.filterNot {
          case Fail(off) => nonFailOffsets(off)
          case _ => false
        }
      )

      if (rangeMerge.isEmpty) errors1.distinct.sorted
      else {
        val nonRanges = errors1.toList.filterNot(_.isInstanceOf[InRange])

        NonEmptyList
          .fromListUnsafe(
            (rangeMerge reverse_::: nonRanges).distinct
          )
          .sorted
      }
    }
  }

  /** Represents where a failure occurred and all the expectations that were broken
    */
  final case class Error(failedAtOffset: Int, expected: NonEmptyList[Expectation]) {
    def offsets: NonEmptyList[Int] =
      expected.map(_.offset).distinct
  }

  /** Enables syntax to access product01, product and flatMap01
    *  This helps us build Parser instances when starting from
    *  a Parser0
    */
  final class With1[+A](val parser: Parser0[A]) extends AnyVal {

    /** parser then that.
      *  Since that is a Parser the result is
      */
    def ~[B](that: Parser[B]): Parser[(A, B)] =
      Parser.product01(parser, that)

    /** This is the usual monadic composition, but you
      * should much prefer to use ~ or Apply.product, *>, <*, etc
      * if you can since it is much more efficient. This
      * has to call fn on each parse, which could be a lot
      * of extra work is you already know the result as is
      * the case for ~
      */
    def flatMap[B](fn: A => Parser[B]): Parser[B] =
      Parser.flatMap01(parser)(fn)

    /** parser then that.
      *  Since that is a Parser the result is
      */
    def *>[B](that: Parser[B]): Parser[B] =
      product01(void0(parser), that).map(_._2)

    /** parser then that.
      *  Since that is a Parser the result is
      */
    def <*[B](that: Parser[B]): Parser[A] =
      product01(parser, void(that)).map(_._1)

    /** If we can parse this then that, do so,
      * if we fail that without consuming, rewind
      * before this without consuming.
      * If either consume 1 or more, do not rewind
      */
    def soft: Soft01[A] =
      new Soft01(parser)

    /** parse between values.
      *  Since values are `Parser` the result is
      */
    def between(b: Parser[Any], c: Parser[Any]): Parser[A] =
      (b.void ~ (parser ~ c.void)).map { case (_, (a, _)) => a }

    /** parse surrounded by that.
      *  Since that is a Parser the result is
      */
    def surroundedBy(that: Parser[Any]): Parser[A] =
      between(that, that)
  }

  /** If we can parse this then that, do so,
    * if we fail that without consuming, rewind
    * before this without consuming.
    * If either consume 1 or more, do not rewind
    */
  sealed class Soft0[+A](parser: Parser0[A]) {
    def ~[B](that: Parser0[B]): Parser0[(A, B)] =
      softProduct0(parser, that)

    def *>[B](that: Parser0[B]): Parser0[B] =
      softProduct0(void0(parser), that).map(_._2)

    def <*[B](that: Parser0[B]): Parser0[A] =
      softProduct0(parser, void0(that)).map(_._1)

    /** If we can parse this then that, do so,
      * if we fail that without consuming, rewind
      * before this without consuming.
      * If either consume 1 or more, do not rewind
      */
    def with1: Soft01[A] =
      new Soft01(parser)
  }

  /** If we can parse this then that, do so,
    * if we fail that without consuming, rewind
    * before this without consuming.
    * If either consume 1 or more, do not rewind
    */
  final class Soft[+A](parser: Parser[A]) extends Soft0(parser) {
    override def ~[B](that: Parser0[B]): Parser[(A, B)] =
      softProduct10(parser, that)

    override def *>[B](that: Parser0[B]): Parser[B] =
      softProduct10(void(parser), that).map(_._2)

    override def <*[B](that: Parser0[B]): Parser[A] =
      softProduct10(parser, void0(that)).map(_._1)
  }

  /** If we can parse this then that, do so,
    * if we fail that without consuming, rewind
    * before this without consuming.
    * If either consume 1 or more, do not rewind
    */
  final class Soft01[+A](val parser: Parser0[A]) extends AnyVal {
    def ~[B](that: Parser[B]): Parser[(A, B)] =
      softProduct01(parser, that)

    def *>[B](that: Parser[B]): Parser[B] =
      softProduct01(void0(parser), that).map(_._2)

    def <*[B](that: Parser[B]): Parser[A] =
      softProduct01(parser, void(that)).map(_._1)
  }

  /** Methods with complex variance type signatures due to covariance.
    */
  implicit final class ParserMethods[A](private val self: Parser[A]) extends AnyVal {
    def repAs0[B](implicit acc: Accumulator0[A, B]): Parser0[B] =
      Parser.repAs0(self)(acc)

    def repAs[B](implicit acc: Accumulator[A, B]): Parser[B] =
      Parser.repAs(self, min = 1)(acc)

    def repAs[B](min: Int)(implicit acc: Accumulator[A, B]): Parser[B] =
      Parser.repAs(self, min = min)(acc)
  }

  /** Don't advance in the parsed string, just return a
    *  This is used by the Applicative typeclass.
    */
  def pure[A](a: A): Parser0[A] =
    Impl.Pure(a)

  /** Parse a given string, in a case-insensitive manner,
    * or fail. This backtracks on failure
    * this is an error if the string is empty
    */
  def ignoreCase(str: String): Parser[Unit] =
    if (str.length == 1) {
      ignoreCaseChar(str.charAt(0))
    } else Impl.IgnoreCase(str.toLowerCase)

  /** Ignore the case of a single character
    *  If you want to know if it is upper or
    *  lower, use .string to capture the string
    *  and then map to process the result.
    */
  def ignoreCaseChar(c: Char): Parser[Unit] =
    charIn(c.toLower, c.toUpper).void

  /** Parse a given string or
    * fail. This backtracks on failure
    * this is an error if the string is empty
    */
  def string(str: String): Parser[Unit] =
    if (str.length == 1) char(str.charAt(0))
    else Impl.Str(str)

  /** Parse a potentially empty string or
    * fail. This backtracks on failure
    */
  def string0(str: String): Parser0[Unit] =
    if (str.length == 0) unit
    else string(str)

  /** Parse a potentially empty string, in a case-insensitive manner,
    * or fail. This backtracks on failure
    */
  def ignoreCase0(str: String): Parser0[Unit] =
    if (str.length == 0) unit
    else ignoreCase(str)

  /** go through the list of parsers trying each
    *  as long as they are epsilon failures (don't advance)
    *  see @backtrack if you want to do backtracking.
    *
    *  This is the same as parsers.foldLeft(fail)(_.orElse(_))
    */
  def oneOf[A](parsers: List[Parser[A]]): Parser[A] = {
    @annotation.tailrec
    def flatten(ls: List[Parser[A]], acc: ListBuffer[Parser[A]]): List[Parser[A]] =
      ls match {
        case Nil => acc.toList.distinct
        case Impl.OneOf(ps) :: rest =>
          flatten(ps ::: rest, acc)
        case Impl.Fail() :: rest =>
          flatten(rest, acc)
        case notOneOf :: rest =>
          flatten(rest, acc += notOneOf)
      }

    val flat = flatten(parsers, new ListBuffer)
    Impl.mergeCharIn[A, Parser[A]](flat) match {
      case Nil => fail
      case p :: Nil => p
      case two => Impl.OneOf(two)
    }
  }

  /** go through the list of parsers trying each
    *  as long as they are epsilon failures (don't advance)
    *  see @backtrack if you want to do backtracking.
    *
    *  This is the same as parsers.foldLeft(fail)(_.orElse0(_))
    */
  def oneOf0[A](ps: List[Parser0[A]]): Parser0[A] = {
    @annotation.tailrec
    def flatten(ls: List[Parser0[A]], acc: ListBuffer[Parser0[A]]): List[Parser0[A]] =
      ls match {
        case Nil => acc.toList.distinct
        case Impl.OneOf0(ps) :: rest =>
          flatten(ps ::: rest, acc)
        case Impl.OneOf(ps) :: rest =>
          flatten(ps ::: rest, acc)
        case Impl.Fail() :: rest =>
          flatten(rest, acc)
        case notOneOf :: rest =>
          if (Impl.alwaysSucceeds(notOneOf)) {
            (acc += notOneOf).toList.distinct
          } else {
            flatten(rest, acc += notOneOf)
          }
      }

    val flat = flatten(ps, new ListBuffer)
    Impl.mergeCharIn[A, Parser0[A]](flat) match {
      case Nil => fail
      case p :: Nil => p
      case two => Impl.OneOf0(two)
    }
  }

<<<<<<< HEAD
  /** If the first parser fails to parse its input with an epsilon error,
    * try the second parser instead.
    *
    * If the first parser fails with an arresting error, the second parser
    * won't be tried.
    *
    * Backtracking may be used on the first parser to allow the second
    * one to pick up after any error, resetting any state that was
    * modified by the first parser.
    */
  def eitherOr[A, B](first: Parser[B], second: Parser[A]): Parser[Either[A, B]] =
    oneOf(first.map(Right(_)) :: second.map(Left(_)) :: Nil)

  /** If the first parser fails to parse its input with an epsilon error,
    * try the second parser instead.
    *
    * If the first parser fails with an arresting error, the second parser
    * won't be tried.
    *
    * Backtracking may be used on the first parser to allow the second
    * one to pick up after any error, resetting any state that was
    * modified by the first parser.
    */
  def eitherOr1[A, B](first: Parser1[B], second: Parser1[A]): Parser1[Either[A, B]] =
    oneOf1(first.map(Right(_)) :: second.map(Left(_)) :: Nil)

  private[this] val emptyStringParser: Parser[String] =
=======
  private[this] val emptyStringParser0: Parser0[String] =
>>>>>>> ef9c471e
    pure("")

  /** if len < 1, the same as pure("")
    * else length(len)
    */
  def length0(len: Int): Parser0[String] =
    if (len > 0) length(len) else emptyStringParser0

  /** Parse the next len characters where len > 0
    * if (len < 1) throw IllegalArgumentException
    */
  def length(len: Int): Parser[String] =
    Impl.Length(len)

  /** Repeat this parser 0 or more times
    * note: this can wind up parsing nothing
    */
  def repAs0[A, B](p1: Parser[A])(implicit acc: Accumulator0[A, B]): Parser0[B] =
    Impl.Rep0(p1, acc)

  /** Repeat this parser 1 or more times
    */
  def repAs[A, B](p1: Parser[A], min: Int)(implicit acc: Accumulator[A, B]): Parser[B] =
    Impl.Rep(p1, min, acc)

  /** Repeat 1 or more times with a separator
    */
  def repSep[A](p1: Parser[A], min: Int, sep: Parser0[Any]): Parser[NonEmptyList[A]] = {
    if (min <= 0) throw new IllegalArgumentException(s"require min > 0, found: $min")

    val rest = (sep.void.with1.soft *> p1).rep0(min - 1)
    (p1 ~ rest).map { case (h, t) => NonEmptyList(h, t) }
  }

  /** Repeat 0 or more times with a separator
    */
  def rep0Sep[A](p1: Parser[A], min: Int, sep: Parser0[Any]): Parser0[List[A]] = {
    if (min <= 0) repSep(p1, 1, sep).?.map {
      case None => Nil
      case Some(nel) => nel.toList
    }
    else repSep(p1, min, sep).map(_.toList)
  }

  /** parse first then second
    */
  def product0[A, B](first: Parser0[A], second: Parser0[B]): Parser0[(A, B)] =
    first match {
      case f1: Parser[A] => product10(f1, second)
      case _ =>
        second match {
          case s1: Parser[B] =>
            product01(first, s1)
          case _ => Impl.Prod0(first, second)
        }
    }

  /** product with the first argument being a Parser
    */
  def product10[A, B](first: Parser[A], second: Parser0[B]): Parser[(A, B)] =
    Impl.Prod(first, second)

  /** product with the second argument being a Parser
    */
  def product01[A, B](first: Parser0[A], second: Parser[B]): Parser[(A, B)] =
    Impl.Prod(first, second)

  /** softProduct, a variant of product
    *  A soft product backtracks if the first succeeds and the second
    *  is an epsilon-failure. By contrast product will be a failure in
    *  that case
    *
    *  see @Parser.soft
    */
  def softProduct0[A, B](first: Parser0[A], second: Parser0[B]): Parser0[(A, B)] =
    first match {
      case f1: Parser[A] => softProduct10(f1, second)
      case _ =>
        second match {
          case s1: Parser[B] =>
            softProduct01(first, s1)
          case _ => Impl.SoftProd0(first, second)
        }
    }

  /** softProduct with the first argument being a Parser
    *  A soft product backtracks if the first succeeds and the second
    *  is an epsilon-failure. By contrast product will be a failure in
    *  that case
    *
    *  see @Parser.soft
    */
  def softProduct10[A, B](first: Parser[A], second: Parser0[B]): Parser[(A, B)] =
    Impl.SoftProd(first, second)

  /** softProduct with the second argument being a Parser
    *  A soft product backtracks if the first succeeds and the second
    *  is an epsilon-failure. By contrast product will be a failure in
    *  that case
    *
    *  see @Parser.soft
    */
  def softProduct01[A, B](first: Parser0[A], second: Parser[B]): Parser[(A, B)] =
    Impl.SoftProd(first, second)

  /** transform a Parser0 result
    */
  def map0[A, B](p: Parser0[A])(fn: A => B): Parser0[B] =
    p match {
      case p1: Parser[A] => map(p1)(fn)
      case Impl.Map(p0, f0) =>
        Impl.Map(p0, AndThen(f0).andThen(fn))
      case _ => Impl.Map(p, fn)
    }

  /** transform a Parser result
    */
  def map[A, B](p: Parser[A])(fn: A => B): Parser[B] =
    p match {
      case Impl.Map1(p0, f0) =>
        Impl.Map1(p0, AndThen(f0).andThen(fn))
      case Impl.Fail() | Impl.FailWith(_) =>
        // these are really Parser[Nothing{
        // but scala can't see that, so we cast
        p.asInstanceOf[Parser[B]]
      case _ => Impl.Map1(p, fn)
    }

  /** Parse p and if we get the Left side, parse fn
    *  This function name comes from seletive functors.
    *  This should be more efficient than flatMap since
    *  the fn Parser0 is evaluated once, not on every item
    *  parsed
    */
  def select0[A, B](p: Parser0[Either[A, B]])(fn: Parser0[A => B]): Parser0[B] =
    Impl
      .Select0(p, fn)
      .map {
        case Left((a, fn)) => fn(a)
        case Right(b) => b
      }

  /** Parser version of select
    */
  def select[A, B](p: Parser[Either[A, B]])(fn: Parser0[A => B]): Parser[B] =
    Impl
      .Select(p, fn)
      .map {
        case Left((a, fn)) => fn(a)
        case Right(b) => b
      }

  /** Standard monadic flatMap
    *  Avoid this function if possible. If you can
    *  instead use product, ~, *>, or <* use that.
    *  flatMap always has to allocate a parser, and the
    *  parser is less amenable to optimization
    */
  def flatMap0[A, B](pa: Parser0[A])(fn: A => Parser0[B]): Parser0[B] =
    Impl.FlatMap0(pa, fn)

  /** Standard monadic flatMap where you start with a Parser
    *  Avoid this function if possible. If you can
    *  instead use product, ~, *>, or <* use that.
    *  flatMap always has to allocate a parser, and the
    *  parser is less amenable to optimization
    */
  def flatMap10[A, B](pa: Parser[A])(fn: A => Parser0[B]): Parser[B] =
    Impl.FlatMap(pa, fn)

  /** Standard monadic flatMap where you end with a Parser
    *  Avoid this function if possible. If you can
    *  instead use product, ~, *>, or <* use that.
    *  flatMap always has to allocate a parser, and the
    *  parser is less amenable to optimization
    */
  def flatMap01[A, B](pa: Parser0[A])(fn: A => Parser[B]): Parser[B] =
    Impl.FlatMap(pa, fn)

  /** tail recursive monadic flatMaps
    * This is a rarely used function, but needed to implement cats.FlatMap
    *  Avoid this function if possible. If you can
    *  instead use product, ~, *>, or <* use that.
    *  flatMap always has to allocate a parser, and the
    *  parser is less amenable to optimization
    */
  def tailRecM0[A, B](init: A)(fn: A => Parser0[Either[A, B]]): Parser0[B] =
    Impl.TailRecM0(init, fn)

  /** tail recursive monadic flatMaps on Parser
    * This is a rarely used function, but needed to implement cats.FlatMap
    *  Avoid this function if possible. If you can
    *  instead use product, ~, *>, or <* use that.
    *  flatMap always has to allocate a parser, and the
    *  parser is less amenable to optimization
    */
  def tailRecM[A, B](init: A)(fn: A => Parser[Either[A, B]]): Parser[B] =
    Impl.TailRecM1(init, fn)

  /** Lazily create a Parser
    *  This is useful to create some recursive parsers
    *  see Defer0[Parser].fix
    */
  def defer[A](pa: => Parser[A]): Parser[A] =
    Impl.Defer(() => pa)

  /** Lazily create a Parser0
    *  This is useful to create some recursive parsers
    *  see Defer0[Parser].fix
    */
  def defer0[A](pa: => Parser0[A]): Parser0[A] =
    Impl.Defer0(() => pa)

  /** A parser that always fails with an epsilon failure
    */
  val Fail: Parser[Nothing] = Impl.Fail()

  /** A parser that always fails with an epsilon failure
    */
  def fail[A]: Parser[A] = Fail

  /** A parser that always fails with an epsilon failure and a given message
    * this is generally used with flatMap to validate a result beyond
    * the literal parsing.
    *
    * e.g. parsing a number then validate that it is bounded.
    */
  def failWith[A](message: String): Parser[A] =
    Impl.FailWith(message)

  /** A parser that returns unit
    */
  val unit: Parser0[Unit] = pure(())

  /** Parse 1 character from the string
    */
  def anyChar: Parser[Char] =
    Impl.AnyChar

  /** An empty iterable is the same as fail
    */
  def charIn(cs: Iterable[Char]): Parser[Char] =
    if (cs.isEmpty) fail
    else {
      val ary = cs.toArray
      java.util.Arrays.sort(ary)
      Impl.rangesFor(ary) match {
        case NonEmptyList((low, high), Nil) if low == Char.MinValue && high == Char.MaxValue =>
          anyChar
        case notAnyChar =>
          Impl.CharIn(ary(0).toInt, BitSetUtil.bitSetFor(ary), notAnyChar)
      }
    }

  /** Parse any single character in a set of characters as lower or upper case
    */
  def ignoreCaseCharIn(cs: Iterable[Char]): Parser[Char] = {
    val letters = cs.flatMap { c => c.toUpper :: c.toLower :: Nil }
    charIn(letters)
  }

  /** Parse any single character in a set of characters as lower or upper case
    */
  def ignoreCaseCharIn(c0: Char, cs: Char*): Parser[Char] =
    ignoreCaseCharIn(c0 +: cs)

  @inline
  private[this] def charImpl(c: Char): Parser[Unit] =
    charIn(c :: Nil).void

  // Cache the common parsers to reduce allocations
  private[this] val charArray: Array[Parser[Unit]] =
    (32 to 126).map { idx => charImpl(idx.toChar) }.toArray

  /** parse a single character
    */
  def char(c: Char): Parser[Unit] = {
    val cidx = c.toInt - 32
    if ((cidx >= 0) && (cidx < charArray.length)) charArray(cidx)
    else charImpl(c)
  }

  /** parse one of a given set of characters
    */
  def charIn(c0: Char, cs: Char*): Parser[Char] =
    charIn(c0 +: cs)

  /** parse one character that matches a given function
    */
  def charWhere(fn: Char => Boolean): Parser[Char] =
    charIn(Impl.allChars.filter(fn))

  /** Parse a string while the given function is true
    */
  def charsWhile0(fn: Char => Boolean): Parser0[String] =
    charWhere(fn).rep0.string

  /** Parse a string while the given function is true
    * parses at least one character
    */
  def charsWhile(fn: Char => Boolean): Parser[String] =
    charWhere(fn).rep.string

  /** parse zero or more characters as long as they don't match p
    */
  def until0(p: Parser0[Any]): Parser0[String] =
    (not(p).with1 ~ anyChar).rep0.string

  /** parse one or more characters as long as they don't match p
    */
  def until(p: Parser0[Any]): Parser[String] =
    (not(p).with1 ~ anyChar).rep.string

  /** discard the value in a Parser.
    *  This is an optimization because we remove trailing
    *  map operations and don't allocate internal data structures
    *  This function is called internal to Functor.as and Apply.*>
    *  and Apply.<* so those are good uses.
    */
  def void0(pa: Parser0[Any]): Parser0[Unit] =
    pa match {
      case v @ Impl.Void0(_) => v
      case p1: Parser[_] => void(p1)
      case s if Impl.alwaysSucceeds(s) => unit
      case _ =>
        Impl.unmap0(pa) match {
          case Impl.StartParser => Impl.StartParser
          case Impl.EndParser => Impl.EndParser
          case n @ Impl.Not(_) => n
          case p @ Impl.Peek(_) => p
          case other => Impl.Void0(other)
        }
    }

  /** discard the value in a Parser.
    *  This is an optimization because we remove trailing
    *  map operations and don't allocate internal data structures
    *  This function is called internal to Functor.as and Apply.*>
    *  and Apply.<* so those are good uses.
    */
  def void(pa: Parser[Any]): Parser[Unit] =
    pa match {
      case v @ Impl.Void(_) => v
      case _ =>
        Impl.unmap(pa) match {
          case f @ (Impl.Fail() | Impl.FailWith(_)) =>
            // these are really Parser[Nothing]
            // but scala can't see that, so we cast
            f.asInstanceOf[Parser[Unit]]
          case p: Impl.Str => p
          case notVoid => Impl.Void(notVoid)
        }
    }

  /** Discard the result A and instead capture the matching string
    *  this is optimized to avoid internal allocations
    */
  def string0(pa: Parser0[Any]): Parser0[String] =
    pa match {
      case str @ Impl.StringP0(_) => str
      case s1: Parser[_] => string(s1)
      case _ =>
        Impl.unmap0(pa) match {
          case Impl.Pure(_) | Impl.Index => emptyStringParser0
          case notEmpty => Impl.StringP0(notEmpty)
        }
    }

  /** Discard the result A and instead capture the matching string
    *  this is optimized to avoid internal allocations
    */
  def string(pa: Parser[Any]): Parser[String] =
    pa match {
      case str @ Impl.StringP(_) => str
      case _ =>
        Impl.unmap(pa) match {
          case len @ Impl.Length(_) => len
          case strP @ Impl.Str(expect) => strP.as(expect)
          case ci @ Impl.CharIn(min, bs, _) if BitSetUtil.isSingleton(bs) =>
            // we can allocate the returned string once here
            val minStr = min.toChar.toString
            ci.as(minStr)
          case f @ (Impl.Fail() | Impl.FailWith(_)) =>
            // these are really Parser[Nothing]
            // but scala can't see that, so we cast
            f.asInstanceOf[Parser[String]]
          case notStr => Impl.StringP(notStr)
        }
    }

  /** returns a parser that succeeds if the
    * current parser fails.
    * Note, this parser backtracks (never returns an arresting failure)
    */
  def not(pa: Parser0[Any]): Parser0[Unit] =
    void0(pa) match {
      case Impl.Fail() | Impl.FailWith(_) => unit
      case notFail => Impl.Not(notFail)
    }

  /** a parser that consumes nothing when
    * it succeeds, basically rewind on success
    */
  def peek(pa: Parser0[Any]): Parser0[Unit] =
    pa match {
      case peek @ Impl.Peek(_) => peek
      case s if Impl.alwaysSucceeds(s) => unit
      case notPeek =>
        // TODO: we can adjust Rep0/Rep to do minimal
        // work since we rewind after we are sure there is
        // a match
        Impl.Peek(void0(notPeek))
    }

  /** return the current position in the string
    * we are parsing. This lets you record position information
    * in your ASTs you are parsing
    */
  def index: Parser0[Int] = Impl.Index

  /** succeeds when we are at the start
    */
  def start: Parser0[Unit] = Impl.StartParser

  /** succeeds when we are at the end
    */
  def end: Parser0[Unit] = Impl.EndParser

  /** If we fail, rewind the offset back so that
    * we can try other branches. This tends
    * to harm debuggability and ideally should be
    * minimized
    */
  def backtrack0[A](pa: Parser0[A]): Parser0[A] =
    pa match {
      case p1: Parser[A] => backtrack(p1)
      case pa if Impl.doesBacktrack(pa) => pa
      case nbt => Impl.Backtrack0(nbt)
    }

  /** If we fail, rewind the offset back so that
    * we can try other branches. This tends
    * to harm debuggability and ideally should be
    * minimized
    */
  def backtrack[A](pa: Parser[A]): Parser[A] =
    pa match {
      case pa if Impl.doesBacktrack(pa) => pa
      case nbt => Impl.Backtrack(nbt)
    }

  /** Replaces parsed values with the given value.
    */
  def as0[A, B](pa: Parser0[A], b: B): Parser0[B] =
    pa match {
      case Impl.Pure(_) | Impl.Index => pure(b)
      case p1: Parser[A] => as(p1, b)
      case _ => pa.void.map(Impl.ConstFn(b))
    }

  /** Replaces parsed values with the given value.
    */
  def as[A, B](pa: Parser[A], b: B): Parser[B] =
    (pa.void, b) match {
      case (Impl.Void(ci @ Impl.CharIn(min, bs, _)), bc: Char)
          if BitSetUtil.isSingleton(bs) && (min.toChar == bc) =>
        // this is putting the character back on a singleton CharIn, just return the char in
        ci.asInstanceOf[Parser[B]]
      case (notSingleChar, _) => notSingleChar.map(Impl.ConstFn(b))
    }

  implicit val catsInstancesParser
      : FlatMap[Parser] with Defer[Parser] with MonoidK[Parser] with FunctorFilter[Parser] =
    new FlatMap[Parser] with Defer[Parser] with MonoidK[Parser] with FunctorFilter[Parser] {
      def empty[A] = Fail

      def defer[A](pa: => Parser[A]): Parser[A] =
        Parser.this.defer(pa)

      def functor = this

      def map[A, B](fa: Parser[A])(fn: A => B): Parser[B] =
        Parser.this.map(fa)(fn)

      def mapFilter[A, B](fa: Parser[A])(f: A => Option[B]): Parser[B] =
        fa.mapFilter(f)

      override def filter[A](fa: Parser[A])(fn: A => Boolean): Parser[A] =
        fa.filter(fn)

      override def filterNot[A](fa: Parser[A])(fn: A => Boolean): Parser[A] =
        fa.filter { a => !fn(a) }

      def flatMap[A, B](fa: Parser[A])(fn: A => Parser[B]): Parser[B] =
        Parser.this.flatMap10(fa)(fn)

      override def product[A, B](pa: Parser[A], pb: Parser[B]): Parser[(A, B)] =
        Parser.this.product10(pa, pb)

      override def map2[A, B, C](pa: Parser[A], pb: Parser[B])(fn: (A, B) => C): Parser[C] =
        map(product(pa, pb)) { case (a, b) => fn(a, b) }

      override def map2Eval[A, B, C](pa: Parser[A], pb: Eval[Parser[B]])(
          fn: (A, B) => C
      ): Eval[Parser[C]] =
        Now(pb match {
          case Now(pb) => map2(pa, pb)(fn)
          case later => map2(pa, defer(later.value))(fn)
        })

      override def ap[A, B](pf: Parser[A => B])(pa: Parser[A]): Parser[B] =
        map(product(pf, pa)) { case (fn, a) => fn(a) }

      def tailRecM[A, B](init: A)(fn: A => Parser[Either[A, B]]): Parser[B] =
        Parser.this.tailRecM(init)(fn)

      def combineK[A](pa: Parser[A], pb: Parser[A]): Parser[A] =
        Parser.oneOf(pa :: pb :: Nil)

      override def void[A](pa: Parser[A]): Parser[Unit] =
        pa.void

      override def as[A, B](pa: Parser[A], b: B): Parser[B] =
        Parser.as(pa, b)

      override def productL[A, B](pa: Parser[A])(pb: Parser[B]): Parser[A] =
        map(product(pa, pb.void)) { case (a, _) => a }

      override def productR[A, B](pa: Parser[A])(pb: Parser[B]): Parser[B] =
        map(product(pa.void, pb)) { case (_, b) => b }

      override def productLEval[A, B](fa: Parser[A])(fb: Eval[Parser[B]]): Parser[A] = {
        val pb =
          fb match {
            case Now(pb) => pb
            case notNow => defer(notNow.value)
          }

        productL(fa)(pb)
      }

      override def productREval[A, B](fa: Parser[A])(fb: Eval[Parser[B]]): Parser[B] = {
        val pb =
          fb match {
            case Now(pb) => pb
            case notNow => defer(notNow.value)
          }

        productR(fa)(pb)
      }

    }

  private[parse] object Impl {

    val allChars = Char.MinValue to Char.MaxValue

    val optTail: List[Parser0[Option[Nothing]]] = Parser.pure(None) :: Nil

    case class ConstFn[A](result: A) extends Function[Any, A] {
      def apply(any: Any) = result
    }

    final def doesBacktrackCheat(p: Parser0[Any]): Boolean =
      doesBacktrack(p)

    @annotation.tailrec
    final def doesBacktrack(p: Parser0[Any]): Boolean =
      p match {
        case Backtrack0(_) | Backtrack(_) | AnyChar | CharIn(_, _, _) | Str(_) | IgnoreCase(_) |
            Length(_) | StartParser | EndParser | Index | Pure(_) | Fail() | FailWith(_) | Not(_) =>
          true
        case Map(p, _) => doesBacktrack(p)
        case Map1(p, _) => doesBacktrack(p)
        case SoftProd0(a, b) => doesBacktrackCheat(a) && doesBacktrack(b)
        case SoftProd(a, b) => doesBacktrackCheat(a) && doesBacktrack(b)
        case _ => false
      }

    // does this parser always succeed?
    // note: a parser1 does not always succeed
    // and by construction, a oneOf0 never always succeeds
    final def alwaysSucceeds(p: Parser0[Any]): Boolean =
      p match {
        case Index | Pure(_) => true
        case Map(p, _) => alwaysSucceeds(p)
        case SoftProd0(a, b) => alwaysSucceeds(a) && alwaysSucceeds(b)
        case Prod0(a, b) => alwaysSucceeds(a) && alwaysSucceeds(b)
        // by construction we never build a Not(Fail()) since
        // it would just be the same as unit
        //case Not(Fail() | FailWith(_)) => true
        case _ => false
      }

    /** This removes any trailing map functions which
      * can cause wasted allocations if we are later going
      * to void or return strings. This stops
      * at StringP or VoidP since those are markers
      * that anything below has already been transformed
      */
    def unmap0(pa: Parser0[Any]): Parser0[Any] =
      pa match {
        case p1: Parser[Any] => unmap(p1)
        case Pure(_) | Index => Parser.unit
        case s if alwaysSucceeds(s) => Parser.unit
        case Map(p, _) =>
          // we discard any allocations done by fn
          unmap0(p)
        case Select0(p, fn) =>
          Select0(p, unmap0(fn))
        case StringP0(s) =>
          // StringP is added privately, and only after unmap0
          s
        case Void0(v) =>
          // Void is added privately, and only after unmap0
          v
        case n @ Not(_) =>
          // not is already voided
          n
        case p @ Peek(_) =>
          // peek is already voided
          p
        case Backtrack0(p) =>
          // unmap0 may simplify enough
          // to remove the backtrack wrapper
          Parser.backtrack0(unmap0(p))
        case OneOf0(ps) => Parser.oneOf0(ps.map(unmap0))
        case Prod0(p1, p2) =>
          unmap0(p1) match {
            case Prod0(p11, p12) =>
              // right associate so
              // we can check matches a bit faster
              // note: p12 is already unmapped, so
              // we wrap with Void to prevent n^2 cost
              Prod0(p11, unmap0(Prod0(Void0(p12), p2)))
            case u1 if u1 eq Parser.unit =>
              unmap0(p2)
            case u1 =>
              val u2 = unmap0(p2)
              if (u2 eq Parser.unit) u1
              else Prod0(u1, u2)
          }
        case SoftProd0(p1, p2) =>
          unmap0(p1) match {
            case SoftProd0(p11, p12) =>
              // right associate so
              // we can check matches a bit faster
              // note: p12 is already unmapped, so
              // we wrap with Void to prevent n^2 cost
              SoftProd0(p11, unmap0(SoftProd0(Void0(p12), p2)))
            case u1 if u1 eq Parser.unit =>
              unmap0(p2)
            case u1 =>
              val u2 = unmap0(p2)
              if (u2 eq Parser.unit) u1
              else SoftProd0(u1, u2)
          }
        case Defer0(fn) =>
          Defer0(() => unmap0(compute0(fn)))
        case Rep0(p, _) => Rep0(unmap(p), Accumulator0.unitAccumulator0)
        case StartParser | EndParser | TailRecM0(_, _) | FlatMap0(_, _) =>
          // we can't transform this significantly
          pa
      }

    def expect1[A](p: Parser0[A]): Parser[A] =
      p match {
        case p1: Parser[A] => p1
        case notP1 =>
          // $COVERAGE-OFF$
          sys.error(s"violated invariant: $notP1 should be a Parser")
        // $COVERAGE-ON$
      }

    /** This removes any trailing map functions which
      * can cause wasted allocations if we are later going
      * to void or return strings. This stops
      * at StringP or VoidP since those are markers
      * that anything below has already been transformed
      */
    def unmap(pa: Parser[Any]): Parser[Any] =
      pa match {
        case Map1(p, _) =>
          // we discard any allocations done by fn
          unmap(p)
        case Select(p, fn) =>
          Select(p, unmap0(fn))
        case StringP(s) =>
          // StringP is added privately, and only after unmap
          s
        case Void(v) =>
          // Void is added privately, and only after unmap
          v
        case Backtrack(p) =>
          // unmap may simplify enough
          // to remove the backtrack wrapper
          Parser.backtrack(unmap(p))
        case OneOf(ps) => Parser.oneOf(ps.map(unmap))
        case Prod(p1, p2) =>
          unmap0(p1) match {
            case Prod0(p11, p12) =>
              // right associate so
              // we can check matches a bit faster
              // note: p12 is already unmapped, so
              // we wrap with Void to prevent n^2 cost
              Prod(p11, unmap0(Parser.product0(p12.void, p2)))
            case Prod(p11, p12) =>
              // right associate so
              // we can check matches a bit faster
              // we wrap with Void to prevent n^2 cost
              Prod(p11, unmap0(Parser.product0(p12.void, p2)))
            case u1 if u1 eq Parser.unit =>
              // if unmap0(u1) is unit, p2 must be a Parser
              unmap(expect1(p2))
            case u1 =>
              val u2 = unmap0(p2)
              if (u2 eq Parser.unit) expect1(u1)
              else Prod(u1, u2)
          }
        case SoftProd(p1, p2) =>
          unmap0(p1) match {
            case SoftProd0(p11, p12) =>
              // right associate so
              // we can check matches a bit faster
              // we wrap with Void to prevent n^2 cost
              SoftProd(p11, unmap0(Parser.softProduct0(p12.void, p2)))
            case SoftProd(p11, p12) =>
              // right associate so
              // we can check matches a bit faster
              // we wrap with Void to prevent n^2 cost
              SoftProd(p11, unmap0(Parser.softProduct0(p12.void, p2)))
            case u1 if u1 eq Parser.unit =>
              // if unmap0(u1) is unit, p2 must be a Parser
              unmap(expect1(p2))
            case u1 =>
              val u2 = unmap0(p2)
              if (u2 eq Parser.unit) expect1(u1)
              else SoftProd(u1, u2)
          }
        case Defer(fn) =>
          Defer(() => unmap(compute(fn)))
        case Rep(p, m, _) => Rep(unmap(p), m, Accumulator0.unitAccumulator0)
        case AnyChar | CharIn(_, _, _) | Str(_) | IgnoreCase(_) | Fail() | FailWith(_) | Length(_) |
            TailRecM1(_, _) | FlatMap(_, _) =>
          // we can't transform this significantly
          pa

      }

    final class State(val str: String) {
      var offset: Int = 0
      var error: Chain[Expectation] = null
      var capture: Boolean = true
    }

    case class Pure[A](result: A) extends Parser0[A] {
      override def parseMut(state: State): A = result
    }

    case class Length(len: Int) extends Parser[String] {
      if (len < 1) throw new IllegalArgumentException(s"required length > 0, found $len")

      override def parseMut(state: State): String = {
        val offset = state.offset
        val end = offset + len
        if (end <= state.str.length) {
          val res = if (state.capture) state.str.substring(offset, end) else null
          state.offset = end
          res
        } else {
          state.error = Chain.one(Expectation.Length(offset, len, state.str.length - offset))
          null
        }
      }
    }

    def void(pa: Parser0[Any], state: State): Unit = {
      val s0 = state.capture
      state.capture = false
      pa.parseMut(state)
      state.capture = s0
      ()
    }

    case class Void0[A](parser: Parser0[A]) extends Parser0[Unit] {
      override def parseMut(state: State): Unit =
        Impl.void(parser, state)
    }

    case class Void[A](parser: Parser[A]) extends Parser[Unit] {
      override def parseMut(state: State): Unit =
        Impl.void(parser, state)
    }

    def string0(pa: Parser0[Any], state: State): String = {
      val s0 = state.capture
      state.capture = false
      val init = state.offset
      pa.parseMut(state)
      val str = state.str.substring(init, state.offset)
      state.capture = s0
      str
    }

    case class StringP0[A](parser: Parser0[A]) extends Parser0[String] {
      override def parseMut(state: State): String =
        Impl.string0(parser, state)
    }

    case class StringP[A](parser: Parser[A]) extends Parser[String] {
      override def parseMut(state: State): String =
        Impl.string0(parser, state)
    }

    case object StartParser extends Parser0[Unit] {
      override def parseMut(state: State): Unit = {
        if (state.offset != 0) {
          state.error = Chain.one(Expectation.StartOfString(state.offset))
        }
        ()
      }
    }

    case object EndParser extends Parser0[Unit] {
      override def parseMut(state: State): Unit = {
        if (state.offset != state.str.length) {
          state.error = Chain.one(Expectation.EndOfString(state.offset, state.str.length))
        }
        ()
      }
    }

    case object Index extends Parser0[Int] {
      override def parseMut(state: State): Int = state.offset
    }

    final def backtrack[A](pa: Parser0[A], state: State): A = {
      val offset = state.offset
      val a = pa.parseMut(state)
      if (state.error ne null) {
        state.offset = offset
      }
      a
    }

    case class Backtrack0[A](parser: Parser0[A]) extends Parser0[A] {
      override def parseMut(state: State): A =
        Impl.backtrack(parser, state)
    }

    case class Backtrack[A](parser: Parser[A]) extends Parser[A] {
      override def parseMut(state: State): A =
        Impl.backtrack(parser, state)
    }

    case class Str(message: String) extends Parser[Unit] {
      if (message.isEmpty)
        throw new IllegalArgumentException("we need a non-empty string to expect a message")

      override def parseMut(state: State): Unit = {
        val offset = state.offset
        if (state.str.regionMatches(offset, message, 0, message.length)) {
          state.offset += message.length
          ()
        } else {
          state.error = Chain.one(Expectation.Str(offset, message))
          ()
        }
      }
    }

    case class IgnoreCase(message: String) extends Parser[Unit] {
      if (message.isEmpty)
        throw new IllegalArgumentException("we need a non-empty string to expect a message")

      override def parseMut(state: State): Unit = {
        val offset = state.offset
        if (state.str.regionMatches(true, offset, message, 0, message.length)) {
          state.offset += message.length
          ()
        } else {
          state.error = Chain.one(Expectation.Str(offset, message))
          ()
        }
      }
    }

    case class Fail[A]() extends Parser[A] {
      override def parseMut(state: State): A = {
        state.error = Chain.one(Expectation.Fail(state.offset));
        null.asInstanceOf[A]
      }
    }

    case class FailWith[A](message: String) extends Parser[A] {
      override def parseMut(state: State): A = {
        state.error = Chain.one(Expectation.FailWith(state.offset, message));
        null.asInstanceOf[A]
      }
    }

    final def oneOf[A](all: Array[Parser0[A]], state: State): A = {
      val offset = state.offset
      var errs: Chain[Expectation] = Chain.nil
      var idx = 0
      while (idx < all.length) {
        val thisParser = all(idx)
        val res = thisParser.parseMut(state)
        // we stop if there was no error
        // or if we consumed some input
        val err = state.error
        if ((err eq null) || (state.offset != offset)) {
          return res
        } else {
          // we failed to parse, but didn't consume input
          // is unchanged we continue
          // else we stop
          errs = errs ++ err
          state.error = null
          idx = idx + 1
        }
      }
      // if we got here, all of them failed, but we
      // never advanced the offset
      state.error = errs
      null.asInstanceOf[A]
    }

    case class OneOf[A](all: List[Parser[A]]) extends Parser[A] {
      require(all.lengthCompare(2) >= 0, s"expected more than two items, found: ${all.size}")
      private[this] val ary: Array[Parser0[A]] = all.toArray

      override def parseMut(state: State): A = oneOf(ary, state)
    }

    case class OneOf0[A](all: List[Parser0[A]]) extends Parser0[A] {
      require(all.lengthCompare(2) >= 0, s"expected more than two items, found: ${all.size}")
      private[this] val ary = all.toArray

      override def parseMut(state: State): A = oneOf(ary, state)
    }

    final def prod[A, B](pa: Parser0[A], pb: Parser0[B], state: State): (A, B) = {
      val a = pa.parseMut(state)
      if (state.error eq null) {
        val b = pb.parseMut(state)
        if (state.capture && (state.error eq null)) (a, b)
        else null
      } else null
    }

    // we know that at least one of first | second is Parser
    case class Prod[A, B](first: Parser0[A], second: Parser0[B]) extends Parser[(A, B)] {
      require(first.isInstanceOf[Parser[_]] || second.isInstanceOf[Parser[_]])
      override def parseMut(state: State): (A, B) = prod(first, second, state)
    }

    case class Prod0[A, B](first: Parser0[A], second: Parser0[B]) extends Parser0[(A, B)] {
      override def parseMut(state: State): (A, B) = prod(first, second, state)
    }

    final def softProd[A, B](pa: Parser0[A], pb: Parser0[B], state: State): (A, B) = {
      val offset = state.offset
      val a = pa.parseMut(state)
      if (state.error eq null) {
        val offseta = state.offset
        val b = pb.parseMut(state)
        // pa passed, if pb fails without consuming, rewind to offset
        if (state.error ne null) {
          if (state.offset == offseta) {
            state.offset = offset
          }
          // else partial parse of b, don't rewind
          null
        } else if (state.capture) (a, b)
        else null
      } else null
    }

    // we know that at least one of first | second is Parser
    case class SoftProd[A, B](first: Parser0[A], second: Parser0[B]) extends Parser[(A, B)] {
      require(first.isInstanceOf[Parser[_]] || second.isInstanceOf[Parser[_]])
      override def parseMut(state: State): (A, B) = softProd(first, second, state)
    }

    case class SoftProd0[A, B](first: Parser0[A], second: Parser0[B]) extends Parser0[(A, B)] {
      override def parseMut(state: State): (A, B) = softProd(first, second, state)
    }

    final def map[A, B](parser: Parser0[A], fn: A => B, state: State): B = {
      val a = parser.parseMut(state)
      if ((state.error eq null) && state.capture) fn(a)
      else null.asInstanceOf[B]
    }

    case class Map[A, B](parser: Parser0[A], fn: A => B) extends Parser0[B] {
      override def parseMut(state: State): B = Impl.map(parser, fn, state)
    }

    case class Map1[A, B](parser: Parser[A], fn: A => B) extends Parser[B] {
      override def parseMut(state: State): B = Impl.map(parser, fn, state)
    }

    final def select[A, B, C](
        pab: Parser0[Either[A, B]],
        pc: Parser0[C],
        state: State
    ): Either[(A, C), B] = {
      val cap = state.capture
      state.capture = true
      val either = pab.parseMut(state)
      state.capture = cap
      if (state.error eq null)
        either match {
          case Left(a) =>
            val c = pc.parseMut(state)
            if (cap && (state.error eq null)) {
              Left((a, c))
            } else {
              null
            }
          case r @ Right(_) => r.leftCast
        }
      else null
    }

    case class Select0[A, B, C](pab: Parser0[Either[A, B]], pc: Parser0[C])
        extends Parser0[Either[(A, C), B]] {
      override def parseMut(state: State): Either[(A, C), B] =
        Impl.select(pab, pc, state)
    }

    case class Select[A, B, C](pab: Parser[Either[A, B]], pc: Parser0[C])
        extends Parser[Either[(A, C), B]] {
      override def parseMut(state: State): Either[(A, C), B] =
        Impl.select(pab, pc, state)
    }

    final def flatMap[A, B](parser: Parser0[A], fn: A => Parser0[B], state: State): B = {
      // we can't void before flatMap unfortunately, because
      // we need to be able to produce the next parser
      val cap = state.capture
      state.capture = true
      val a = parser.parseMut(state)
      state.capture = cap

      if (state.error eq null) {
        fn(a).parseMut(state)
      } else null.asInstanceOf[B]
    }

    case class FlatMap0[A, B](parser: Parser0[A], fn: A => Parser0[B]) extends Parser0[B] {
      override def parseMut(state: State): B = Impl.flatMap(parser, fn, state)
    }

    // at least one of the parsers needs to be a Parser
    case class FlatMap[A, B](parser: Parser0[A], fn: A => Parser0[B]) extends Parser[B] {
      override def parseMut(state: State): B = Impl.flatMap(parser, fn, state)
    }

    final def tailRecM[A, B](
        init: Parser0[Either[A, B]],
        fn: A => Parser0[Either[A, B]],
        state: State
    ): B = {
      var p: Parser0[Either[A, B]] = init
      // we have to capture
      val c0 = state.capture
      state.capture = true
      while (state.error eq null) {
        val res = p.parseMut(state)
        if (state.error eq null) {
          res match {
            case Right(b) =>
              state.capture = c0
              return b
            case Left(a) =>
              p = fn(a)
          }
        }
      }
      state.capture = c0
      null.asInstanceOf[B]
    }

    case class TailRecM0[A, B](init: A, fn: A => Parser0[Either[A, B]]) extends Parser0[B] {
      private[this] val p1 = fn(init)

      override def parseMut(state: State): B = Impl.tailRecM(p1, fn, state)
    }

    case class TailRecM1[A, B](init: A, fn: A => Parser[Either[A, B]]) extends Parser[B] {
      private[this] val p1 = fn(init)

      override def parseMut(state: State): B = Impl.tailRecM(p1, fn, state)
    }

    @annotation.tailrec
    final def compute0[A](fn: () => Parser0[A]): Parser0[A] =
      fn() match {
        case Defer(f) => compute(f)
        case Defer0(f) => compute0(f)
        case notDefer0 => notDefer0
      }
    @annotation.tailrec
    final def compute[A](fn: () => Parser[A]): Parser[A] =
      fn() match {
        case Defer(f) => compute(f)
        case notDefer0 => notDefer0
      }

    case class Defer[A](fn: () => Parser[A]) extends Parser[A] {
      private[this] var computed: Parser0[A] = null
      override def parseMut(state: State): A = {

        val p0 = computed
        val p =
          if (p0 ne null) p0
          else {
            val res = compute(fn)
            computed = res
            res
          }

        p.parseMut(state)
      }
    }

    case class Defer0[A](fn: () => Parser0[A]) extends Parser0[A] {
      private[this] var computed: Parser0[A] = null
      override def parseMut(state: State): A = {

        val p0 = computed
        val p =
          if (p0 ne null) p0
          else {
            val res = compute0(fn)
            computed = res
            res
          }

        p.parseMut(state)
      }
    }

    final def repCapture[A, B](
        p: Parser[A],
        min: Int,
        state: State,
        append: Appender[A, B]
    ): Boolean = {
      var offset = state.offset
      var cnt = 0

      while (true) {
        val a = p.parseMut(state)
        if (state.error eq null) {
          cnt += 1
          append.append(a)
          offset = state.offset
        } else {
          // there has been an error
          if ((state.offset == offset) && (cnt >= min)) {
            // we correctly read at least min items
            // reset the error to make the success
            state.error = null
            return true
          } else {
            // else we did a partial read then failed
            // but didn't read at least min items
            return false
          }
        }
      }
      // $COVERAGE-OFF$
      // unreachable due to infinite loop
      return false
      // $COVERAGE-ON$
    }

    final def repNoCapture[A](p: Parser[A], min: Int, state: State): Unit = {
      var offset = state.offset
      var cnt = 0

      while (true) {
        p.parseMut(state)
        if (state.error eq null) {
          cnt += 1
          offset = state.offset
        } else {
          // there has been an error
          if ((state.offset == offset) && (cnt >= min)) {
            // we correctly read at least min items
            // reset the error to make the success
            state.error = null
          }
          // else we did a partial read then failed
          // but didn't read at least min items
          return ()
        }
      }
    }

    case class Rep0[A, B](p1: Parser[A], acc: Accumulator0[A, B]) extends Parser0[B] {
      private[this] val ignore: B = null.asInstanceOf[B]

      override def parseMut(state: State): B = {
        if (state.capture) {
          val app = acc.newAppender()
          if (repCapture(p1, 0, state, app)) app.finish()
          else ignore
        } else {
          repNoCapture(p1, 0, state)
          ignore
        }
      }
    }

    case class Rep[A, B](p1: Parser[A], min: Int, acc1: Accumulator[A, B]) extends Parser[B] {
      if (min < 1) throw new IllegalArgumentException(s"expected min >= 1, found: $min")

      private[this] val ignore: B = null.asInstanceOf[B]

      override def parseMut(state: State): B = {
        val head = p1.parseMut(state)

        if (state.error ne null) ignore
        else if (state.capture) {
          val app = acc1.newAppender(head)
          if (repCapture(p1, min - 1, state, app)) app.finish()
          else ignore
        } else {
          repNoCapture(p1, min - 1, state)
          ignore
        }
      }
    }

    // invariant: input must be sorted
    def rangesFor(charArray: Array[Char]): NonEmptyList[(Char, Char)] = {
      def rangesFrom(start: Char, end: Char, idx: Int): NonEmptyList[(Char, Char)] =
        if (idx >= charArray.length || (idx < 0)) NonEmptyList((start, end), Nil)
        else {
          val end1 = charArray(idx)
          if ((end1.toInt == end.toInt + 1) || (end1 == end)) rangesFrom(start, end1, idx + 1)
          else {
            // we had a break:
            (start, end) :: rangesFrom(end1, end1, idx + 1)
          }
        }

      rangesFrom(charArray(0), charArray(0), 1)
    }

    /*
     * Merge CharIn bitsets
     */
    def mergeCharIn[A, P0 <: Parser0[A]](ps: List[P0]): List[P0] = {
      @annotation.tailrec
      def loop(ps: List[P0], front: List[(Int, BitSetUtil.Tpe)], result: Chain[P0]): Chain[P0] = {
        @inline
        def frontRes: Chain[P0] =
          if (front.isEmpty) Chain.nil
          else Chain.one(Parser.charIn(BitSetUtil.union(front)).asInstanceOf[P0])

        ps match {
          case Nil => result ++ frontRes
          case AnyChar :: tail =>
            // AnyChar is bigger than all subsequent CharIn:
            // and any direct prefix CharIns
            val tail1 = tail.filterNot(_.isInstanceOf[CharIn])
            (result :+ AnyChar.asInstanceOf[P0]) ++ Chain.fromSeq(tail1)
          case CharIn(m, bs, _) :: tail =>
            loop(tail, (m, bs) :: front, result)
          case h :: tail =>
            // h is not an AnyChar or CharIn
            // we make our prefix frontRes
            // and resume working on the tail
            loop(tail, Nil, (result ++ frontRes) :+ h)
        }
      }

      loop(ps, Nil, Chain.nil).toList
    }

    case object AnyChar extends Parser[Char] {
      override def parseMut(state: State): Char = {
        val offset = state.offset
        if (offset < state.str.length) {
          val char = state.str.charAt(offset)
          state.offset += 1
          char
        } else {
          state.error = Chain.one(Expectation.InRange(offset, Char.MinValue, Char.MaxValue))
          '\u0000'
        }
      }
    }

    case class CharIn(min: Int, bitSet: BitSetUtil.Tpe, ranges: NonEmptyList[(Char, Char)])
        extends Parser[Char] {

      override def toString = s"CharIn($min, bitSet = ..., $ranges)"

      def makeError(offset: Int): Chain[Expectation] = {
        var result = Chain.empty[Expectation]
        var aux = ranges.toList
        while (aux.nonEmpty) {
          val (s, e) = aux.head
          result = result :+ Expectation.InRange(offset, s, e)
          aux = aux.tail
        }
        result
      }

      override def parseMut(state: State): Char = {
        val offset = state.offset
        if (offset < state.str.length) {
          val char = state.str.charAt(offset)
          val cInt = char.toInt
          if (BitSetUtil.isSet(bitSet, cInt - min)) {
            // we found the character
            state.offset = offset + 1
            char
          } else {
            state.error = makeError(offset)
            '\u0000'
          }
        } else {
          state.error = makeError(offset)
          '\u0000'
        }
      }
    }

    /*
     * If pa fails, succeed parsing nothing
     * else fail
     */
    case class Not(under: Parser0[Unit]) extends Parser0[Unit] {
      override def parseMut(state: State): Unit = {
        val offset = state.offset
        under.parseMut(state)
        if (state.error ne null) {
          // under failed, so we succeed
          state.error = null
        } else {
          // under succeeded but we expected failure here
          val matchedStr = state.str.substring(offset, state.offset)
          // we don't reset the offset, so if the underlying parser
          // advanced it will fail in a OneOf
          state.error = Chain.one(Expectation.ExpectedFailureAt(offset, matchedStr))
        }

        state.offset = offset
        ()
      }
    }

    /*
     * succeeds if the underlying parser succeeds, but we do
     * not advance
     */
    case class Peek(under: Parser0[Unit]) extends Parser0[Unit] {
      override def parseMut(state: State): Unit = {
        val offset = state.offset
        under.parseMut(state)
        if (state.error eq null) {
          // under passed, so we succeed
          state.offset = offset
        }
        // else under failed, so we fail
        ()
      }
    }
  }
}

//holds just the typeclass instances, and brings them in implicit scope
object Parser0 {
  implicit val catInstancesParser0
      : Monad[Parser0] with Alternative[Parser0] with Defer[Parser0] with FunctorFilter[Parser0] =
    new Monad[Parser0] with Alternative[Parser0] with Defer[Parser0] with FunctorFilter[Parser0] {
      def pure[A](a: A): Parser0[A] = Parser.pure(a)

      def defer[A](a: => Parser0[A]) = Parser.defer0(a)

      def empty[A]: Parser0[A] = Parser.Fail

      def functor = this

      override def map[A, B](fa: Parser0[A])(fn: A => B): Parser0[B] = Parser.map0(fa)(fn)

      def mapFilter[A, B](fa: Parser0[A])(f: A => Option[B]): Parser0[B] =
        fa.mapFilter(f)

      override def filter[A](fa: Parser0[A])(fn: A => Boolean): Parser0[A] =
        fa.filter(fn)

      override def filterNot[A](fa: Parser0[A])(fn: A => Boolean): Parser0[A] =
        fa.filter { a => !fn(a) }

      override def product[A, B](fa: Parser0[A], fb: Parser0[B]): Parser0[(A, B)] =
        Parser.product0(fa, fb)

      override def map2[A, B, C](pa: Parser0[A], pb: Parser0[B])(fn: (A, B) => C): Parser0[C] =
        map(product(pa, pb)) { case (a, b) => fn(a, b) }

      override def map2Eval[A, B, C](pa: Parser0[A], pb: Eval[Parser0[B]])(
          fn: (A, B) => C
      ): Eval[Parser0[C]] =
        Now(pb match {
          case Now(pb) => map2(pa, pb)(fn)
          case later => map2(pa, defer(later.value))(fn)
        })

      override def ap[A, B](pf: Parser0[A => B])(pa: Parser0[A]): Parser0[B] =
        map(product(pf, pa)) { case (fn, a) => fn(a) }

      def flatMap[A, B](fa: Parser0[A])(fn: A => Parser0[B]): Parser0[B] =
        Parser.flatMap0(fa)(fn)

      def combineK[A](pa: Parser0[A], pb: Parser0[A]): Parser0[A] =
        Parser.oneOf0(pa :: pb :: Nil)

      def tailRecM[A, B](init: A)(fn: A => Parser0[Either[A, B]]): Parser0[B] =
        Parser.tailRecM0(init)(fn)

      override def void[A](pa: Parser0[A]): Parser0[Unit] =
        Parser.void0(pa)

      override def as[A, B](pa: Parser0[A], b: B): Parser0[B] =
        Parser.as0(pa, b)

      override def productL[A, B](pa: Parser0[A])(pb: Parser0[B]): Parser0[A] =
        map(product(pa, pb.void)) { case (a, _) => a }

      override def productR[A, B](pa: Parser0[A])(pb: Parser0[B]): Parser0[B] =
        map(product(pa.void, pb)) { case (_, b) => b }

      override def productLEval[A, B](fa: Parser0[A])(fb: Eval[Parser0[B]]): Parser0[A] = {
        val pb =
          fb match {
            case Now(pb) => pb
            case notNow => defer(notNow.value)
          }

        productL(fa)(pb)
      }

      override def productREval[A, B](fa: Parser0[A])(fb: Eval[Parser0[B]]): Parser0[B] = {
        val pb =
          fb match {
            case Now(pb) => pb
            case notNow => defer(notNow.value)
          }

        productR(fa)(pb)
      }

    }
}<|MERGE_RESOLUTION|>--- conflicted
+++ resolved
@@ -124,8 +124,8 @@
     *
     * This method is similar to Parser#orElse but returns Either.
     */
-  def eitherOr[B](pb: Parser[B]): Parser[Either[B, A]] =
-    Parser.eitherOr(this, pb)
+  def eitherOr[B](pb: Parser0[B]): Parser0[Either[B, A]] =
+    Parser.eitherOr0(this, pb)
 
   /** Parse without capturing values.
     *
@@ -378,16 +378,12 @@
   override def backtrack: Parser[A] =
     Parser.backtrack(this)
 
-<<<<<<< HEAD
   /** This method overrides `Parser#eitherOr` to refine the return type.
     */
-  def eitherOr[B](pb: Parser1[B]): Parser1[Either[B, A]] =
-    Parser.eitherOr1(this, pb)
-
-  /** This method overrides `Parser#~` to refine the return type.
-=======
+  def eitherOr[B](pb: Parser[B]): Parser[Either[B, A]] =
+    Parser.eitherOr(this, pb)
+
   /** This method overrides `Parser0#~` to refine the return type.
->>>>>>> ef9c471e
     */
   override def ~[B](that: Parser0[B]): Parser[(A, B)] =
     Parser.product10(this, that)
@@ -866,7 +862,6 @@
     }
   }
 
-<<<<<<< HEAD
   /** If the first parser fails to parse its input with an epsilon error,
     * try the second parser instead.
     *
@@ -877,8 +872,8 @@
     * one to pick up after any error, resetting any state that was
     * modified by the first parser.
     */
-  def eitherOr[A, B](first: Parser[B], second: Parser[A]): Parser[Either[A, B]] =
-    oneOf(first.map(Right(_)) :: second.map(Left(_)) :: Nil)
+  def eitherOr0[A, B](first: Parser0[B], second: Parser0[A]): Parser0[Either[A, B]] =
+    oneOf0(first.map(Right(_)) :: second.map(Left(_)) :: Nil)
 
   /** If the first parser fails to parse its input with an epsilon error,
     * try the second parser instead.
@@ -890,13 +885,10 @@
     * one to pick up after any error, resetting any state that was
     * modified by the first parser.
     */
-  def eitherOr1[A, B](first: Parser1[B], second: Parser1[A]): Parser1[Either[A, B]] =
-    oneOf1(first.map(Right(_)) :: second.map(Left(_)) :: Nil)
-
-  private[this] val emptyStringParser: Parser[String] =
-=======
+  def eitherOr[A, B](first: Parser[B], second: Parser[A]): Parser[Either[A, B]] =
+    oneOf(first.map(Right(_)) :: second.map(Left(_)) :: Nil)
+
   private[this] val emptyStringParser0: Parser0[String] =
->>>>>>> ef9c471e
     pure("")
 
   /** if len < 1, the same as pure("")
