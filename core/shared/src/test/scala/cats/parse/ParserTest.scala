/*
 * Copyright (c) 2020 Typelevel
 *
 * Permission is hereby granted, free of charge, to any person obtaining a copy of
 * this software and associated documentation files (the "Software"), to deal in
 * the Software without restriction, including without limitation the rights to
 * use, copy, modify, merge, publish, distribute, sublicense, and/or sell copies of
 * the Software, and to permit persons to whom the Software is furnished to do so,
 * subject to the following conditions:
 *
 * The above copyright notice and this permission notice shall be included in all
 * copies or substantial portions of the Software.
 *
 * THE SOFTWARE IS PROVIDED "AS IS", WITHOUT WARRANTY OF ANY KIND, EXPRESS OR
 * IMPLIED, INCLUDING BUT NOT LIMITED TO THE WARRANTIES OF MERCHANTABILITY, FITNESS
 * FOR A PARTICULAR PURPOSE AND NONINFRINGEMENT. IN NO EVENT SHALL THE AUTHORS OR
 * COPYRIGHT HOLDERS BE LIABLE FOR ANY CLAIM, DAMAGES OR OTHER LIABILITY, WHETHER
 * IN AN ACTION OF CONTRACT, TORT OR OTHERWISE, ARISING FROM, OUT OF OR IN
 * CONNECTION WITH THE SOFTWARE OR THE USE OR OTHER DEALINGS IN THE SOFTWARE.
 */

package cats.parse

import cats.{Eq, Id, FlatMap, Functor, Defer, MonoidK, Monad, Eval}
import cats.arrow.FunctionK
import cats.data.NonEmptyList
import org.scalacheck.Prop.forAll
import org.scalacheck.{Arbitrary, Gen, Cogen}

import cats.implicits._
import scala.util.Random

sealed abstract class GenT[F[_]] { self =>
  type A
  val cogen: Cogen[A]
  val fa: F[A]

  def transform[G[_]](fk: FunctionK[F, G]): GenT[G] =
    new GenT[G] {
      type A = self.A
      val cogen = self.cogen
      val fa: G[A] = fk(self.fa)
    }

  def toId(implicit F: Functor[F]): F[GenT[Id]] =
    F.map(fa) { a =>
      new GenT[Id] {
        type A = self.A
        val cogen = self.cogen
        val fa = a
      }
    }

  override def toString: String = s"GenT($fa)"
}

object GenT {
  def apply[F[_], A0: Cogen](pa: F[A0]): GenT[F] =
    new GenT[F] {
      type A = A0
      val cogen = implicitly[Cogen[A0]]
      val fa = pa
    }
}

object ParserGen {
  implicit val functorGen: Functor[Gen] =
    new Functor[Gen] {
      def map[A, B](ga: Gen[A])(fn: A => B) = ga.map(fn)
    }

  def arbGen[A: Arbitrary: Cogen]: GenT[Gen] =
    GenT(Arbitrary.arbitrary[A])

  val pures: Gen[GenT[Gen]] =
    Gen.oneOf(arbGen[Int], arbGen[Boolean], arbGen[String], arbGen[(Int, Int)])

  val expect0: Gen[GenT[Parser0]] =
    Arbitrary.arbitrary[String].map { str =>
      GenT(Parser.string0(str))
    }

  val ignoreCase0: Gen[GenT[Parser0]] =
    Arbitrary.arbitrary[String].map { str =>
      GenT(Parser.ignoreCase0(str))
    }

  val charIn0: Gen[GenT[Parser0]] =
    Gen.oneOf(
      Arbitrary.arbitrary[List[Char]].map { cs =>
        GenT(Parser.charIn(cs): Parser0[Char])
      },
      Gen.const(GenT(Parser.anyChar: Parser0[Char]))
    )

  val charIn: Gen[GenT[Parser]] =
    Gen.oneOf(
      Arbitrary.arbitrary[List[Char]].map { cs =>
        GenT(Parser.charIn(cs))
      },
      Gen.const(GenT(Parser.anyChar))
    )

  val stringIn: Gen[GenT[Parser]] =
    Arbitrary.arbitrary[List[String]].map { cs =>
      if (cs.exists(_.isEmpty)) GenT(Parser.fail: Parser[Unit])
      else GenT(Parser.stringIn(cs))
    }

  val expect1: Gen[GenT[Parser]] =
    Arbitrary.arbitrary[String].map { str =>
      if (str.isEmpty) GenT(Parser.fail: Parser[Unit])
      else GenT(Parser.string(str))
    }

  val ignoreCase: Gen[GenT[Parser]] =
    Arbitrary.arbitrary[String].map { str =>
      if (str.isEmpty) GenT(Parser.fail: Parser[Unit])
      else GenT(Parser.ignoreCase(str))
    }

  val fail: Gen[GenT[Parser0]] =
    Gen.const(GenT(Parser.fail: Parser0[Unit]))

  val failWith: Gen[GenT[Parser0]] =
    Arbitrary.arbitrary[String].map { str =>
      GenT(Parser.failWith[Unit](str))
    }

  def void0(g: GenT[Parser0]): GenT[Parser0] =
    GenT(Parser.void0(g.fa))

  def void(g: GenT[Parser]): GenT[Parser] =
    GenT(Parser.void(g.fa))

  def string0(g: GenT[Parser0]): GenT[Parser0] =
    GenT(Parser.string0(g.fa))

  def string(g: GenT[Parser]): GenT[Parser] =
    GenT(Parser.string(g.fa))

  def backtrack0(g: GenT[Parser0]): GenT[Parser0] =
    GenT(g.fa.backtrack)(g.cogen)

  def backtrack(g: GenT[Parser]): GenT[Parser] =
    GenT(g.fa.backtrack)(g.cogen)

  def defer0(g: GenT[Parser0]): GenT[Parser0] =
    GenT(Defer[Parser0].defer(g.fa))(g.cogen)

  def defer(g: GenT[Parser]): GenT[Parser] =
    GenT(Defer[Parser].defer(g.fa))(g.cogen)

  def rep0(g: GenT[Parser]): GenT[Parser0] = {
    implicit val cg = g.cogen
    GenT[Parser0, List[g.A]](g.fa.rep0)
  }

  def rep(g: GenT[Parser]): GenT[Parser] = {
    implicit val cg = g.cogen
    GenT[Parser, List[g.A]](g.fa.rep.map(_.toList))
  }

  def product0(ga: GenT[Parser0], gb: GenT[Parser0]): Gen[GenT[Parser0]] = {
    implicit val ca: Cogen[ga.A] = ga.cogen
    implicit val cb: Cogen[gb.A] = gb.cogen
    Gen.oneOf(
      GenT[Parser0, (ga.A, gb.A)](FlatMap[Parser0].product(ga.fa, gb.fa)),
      GenT[Parser0, (ga.A, gb.A)](FlatMap[Parser0].map2(ga.fa, gb.fa)((_, _))),
      GenT[Parser0, (ga.A, gb.A)](
        FlatMap[Parser0].map2Eval(ga.fa, Eval.later(gb.fa))((_, _)).value
      ),
      GenT[Parser0, (ga.A, gb.A)](FlatMap[Parser0].map2Eval(ga.fa, Eval.now(gb.fa))((_, _)).value)
    )
  }

  def softProduct0(ga: GenT[Parser0], gb: GenT[Parser0]): Gen[GenT[Parser0]] = {
    implicit val ca: Cogen[ga.A] = ga.cogen
    implicit val cb: Cogen[gb.A] = gb.cogen
    Gen.const(
      GenT[Parser0, (ga.A, gb.A)](ga.fa.soft ~ gb.fa)
    )
  }

  def product(ga: GenT[Parser], gb: GenT[Parser]): Gen[GenT[Parser]] = {
    implicit val ca: Cogen[ga.A] = ga.cogen
    implicit val cb: Cogen[gb.A] = gb.cogen
    Gen.oneOf(
      GenT[Parser, (ga.A, gb.A)](FlatMap[Parser].product(ga.fa, gb.fa)),
      GenT[Parser, (ga.A, gb.A)](FlatMap[Parser].map2(ga.fa, gb.fa)((_, _))),
      GenT[Parser, (ga.A, gb.A)](
        FlatMap[Parser].map2Eval(ga.fa, Eval.later(gb.fa))((_, _)).value
      ),
      GenT[Parser, (ga.A, gb.A)](FlatMap[Parser].map2Eval(ga.fa, Eval.now(gb.fa))((_, _)).value)
    )
  }

  def product10(ga: GenT[Parser], gb: GenT[Parser0]): Gen[GenT[Parser]] = {
    implicit val ca: Cogen[ga.A] = ga.cogen
    implicit val cb: Cogen[gb.A] = gb.cogen
    Gen.oneOf(
      GenT[Parser, (ga.A, gb.A)](Parser.product10(ga.fa, gb.fa)),
      GenT[Parser, ga.A](ga.fa <* gb.fa),
      GenT[Parser, gb.A](ga.fa *> gb.fa),
      GenT[Parser, (ga.A, ga.A)](Parser.product10(ga.fa, ga.fa))
    )
  }

  def softProduct10(ga: GenT[Parser], gb: GenT[Parser0]): Gen[GenT[Parser]] = {
    implicit val ca: Cogen[ga.A] = ga.cogen
    implicit val cb: Cogen[gb.A] = gb.cogen
    Gen.oneOf(
      // left is Parser
      GenT[Parser, (ga.A, gb.A)](ga.fa.soft ~ gb.fa),
      // right is Parser
      GenT[Parser, (gb.A, ga.A)](gb.fa.with1.soft ~ ga.fa),
      // both are parser1
      GenT[Parser, (ga.A, ga.A)](ga.fa.soft ~ ga.fa)
    )
  }

  def mapped(ga: GenT[Parser0]): Gen[GenT[Parser0]] = {
    pures.flatMap { genRes =>
      implicit val ca: Cogen[ga.A] = ga.cogen
      implicit val cb: Cogen[genRes.A] = genRes.cogen
      val fnGen: Gen[ga.A => genRes.A] = Gen.function1(genRes.fa)
      fnGen.flatMap { fn =>
        Gen.oneOf(
          GenT(ga.fa.map(fn)),
          GenT(FlatMap[Parser0].map(ga.fa)(fn))
        )
      }
    }
  }

  def mapped1(ga: GenT[Parser]): Gen[GenT[Parser]] = {
    pures.flatMap { genRes =>
      implicit val ca: Cogen[ga.A] = ga.cogen
      implicit val cb: Cogen[genRes.A] = genRes.cogen
      val fnGen: Gen[ga.A => genRes.A] = Gen.function1(genRes.fa)
      fnGen.flatMap { fn =>
        Gen.oneOf(
          GenT(ga.fa.map(fn)),
          GenT(FlatMap[Parser].map(ga.fa)(fn))
        )
      }
    }
  }

  abstract class FlatMap[F[_], B] {
    type A
    val init: F[A]
    val fn: A => F[B]
  }

  def selected(ga: Gen[GenT[Parser0]]): Gen[GenT[Parser0]] =
    Gen.zip(pures, pures).flatMap { case (genRes1, genRes2) =>
      val genPR: Gen[Parser0[Either[genRes1.A, genRes2.A]]] = {
        ga.flatMap { init =>
          val mapFn: Gen[init.A => Either[genRes1.A, genRes2.A]] =
            Gen.function1(Gen.either(genRes1.fa, genRes2.fa))(init.cogen)
          mapFn.map { fn =>
            init.fa.map(fn)
          }
        }
      }

      val gfn: Gen[Parser0[genRes1.A => genRes2.A]] =
        ga.flatMap { init =>
          val mapFn: Gen[init.A => (genRes1.A => genRes2.A)] =
            Gen.function1(Gen.function1(genRes2.fa)(genRes1.cogen))(init.cogen)
          mapFn.map { fn =>
            init.fa.map(fn)
          }
        }

      Gen.zip(genPR, gfn).map { case (pab, fn) =>
        GenT(Parser.select0(pab)(fn))(genRes2.cogen)
      }
    }

  def flatMapped(ga: Gen[GenT[Parser0]]): Gen[GenT[Parser0]] =
    Gen.zip(ga, pures).flatMap { case (parser, genRes) =>
      val genPR: Gen[Parser0[genRes.A]] = {
        ga.flatMap { init =>
          val mapFn: Gen[init.A => genRes.A] =
            Gen.function1(genRes.fa)(init.cogen)

          mapFn.map { fn =>
            init.fa.map(fn)
          }
        }
      }

      val gfn: Gen[parser.A => Parser0[genRes.A]] =
        Gen.function1(genPR)(parser.cogen)

      gfn.flatMap { fn =>
        Gen.oneOf(
          GenT(parser.fa.flatMap(fn))(genRes.cogen),
          GenT(FlatMap[Parser0].flatMap(parser.fa)(fn))(genRes.cogen)
        )
      }
    }

  // if we use a Parser0 here, we could loop forever parsing nothing
  def tailRecM(ga: Gen[GenT[Parser]]): Gen[GenT[Parser0]] =
    Gen.zip(pures, pures).flatMap { case (genRes1, genRes2) =>
      val genPR: Gen[Parser0[Either[genRes1.A, genRes2.A]]] = {
        ga.flatMap { init =>
          val mapFn: Gen[init.A => Either[genRes1.A, genRes2.A]] =
            Gen.function1(Gen.either(genRes1.fa, genRes2.fa))(init.cogen)

          mapFn.map { fn =>
            init.fa.map(fn)
          }
        }
      }

      val gfn = Gen.function1(genPR)(genRes1.cogen)

      Gen
        .zip(genRes1.fa, gfn)
        .map { case (init, fn) =>
          GenT(Monad[Parser0].tailRecM(init)(fn))(genRes2.cogen)
        }
    }

  def tailRecM1(ga: Gen[GenT[Parser]]): Gen[GenT[Parser]] =
    Gen.zip(pures, pures).flatMap { case (genRes1, genRes2) =>
      val genPR: Gen[Parser[Either[genRes1.A, genRes2.A]]] = {
        ga.flatMap { init =>
          val mapFn: Gen[init.A => Either[genRes1.A, genRes2.A]] =
            Gen.function1(Gen.either(genRes1.fa, genRes2.fa))(init.cogen)

          mapFn.map { fn =>
            init.fa.map(fn)
          }
        }
      }

      val gfn = Gen.function1(genPR)(genRes1.cogen)

      Gen
        .zip(genRes1.fa, gfn)
        .map { case (init, fn) =>
          GenT(FlatMap[Parser].tailRecM(init)(fn))(genRes2.cogen)
        }
    }

  def selected1(ga1: Gen[GenT[Parser]], ga0: Gen[GenT[Parser0]]): Gen[GenT[Parser]] =
    Gen.zip(pures, pures).flatMap { case (genRes1, genRes2) =>
      val genPR1: Gen[Parser[Either[genRes1.A, genRes2.A]]] = {
        ga1.flatMap { init =>
          val mapFn: Gen[init.A => Either[genRes1.A, genRes2.A]] =
            Gen.function1(Gen.either(genRes1.fa, genRes2.fa))(init.cogen)
          mapFn.map { fn =>
            init.fa.map(fn)
          }
        }
      }

      val gfn: Gen[Parser0[genRes1.A => genRes2.A]] =
        ga0.flatMap { init =>
          val mapFn: Gen[init.A => (genRes1.A => genRes2.A)] =
            Gen.function1(Gen.function1(genRes2.fa)(genRes1.cogen))(init.cogen)
          mapFn.map { fn =>
            init.fa.map(fn)
          }
        }

      Gen.zip(genPR1, gfn).map { case (pab, fn) =>
        GenT(Parser.select(pab)(fn))(genRes2.cogen)
      }
    }

  def flatMapped1(ga: Gen[GenT[Parser0]], ga1: Gen[GenT[Parser]]): Gen[GenT[Parser]] =
    Gen.zip(ga, ga1, pures).flatMap { case (parser, parser1, genRes) =>
      val genPR: Gen[Parser[genRes.A]] = {
        ga1.flatMap { init =>
          val mapFn: Gen[init.A => genRes.A] =
            Gen.function1(genRes.fa)(init.cogen)

          mapFn.map { fn =>
            init.fa.map(fn)
          }
        }
      }

      val gfn: Gen[parser.A => Parser[genRes.A]] =
        Gen.function1(genPR)(parser.cogen)

      val gfn1: Gen[parser1.A => Parser[genRes.A]] =
        Gen.function1(genPR)(parser1.cogen)

      Gen.frequency(
        (
          2,
          gfn1.flatMap { fn =>
            Gen.oneOf(
              GenT(parser1.fa.flatMap(fn))(genRes.cogen), // 1 -> 0
              GenT(FlatMap[Parser].flatMap(parser1.fa)(fn))(genRes.cogen) // 1 -> 1
            )
          }
        ),
        (
          1,
          gfn.map { fn =>
            GenT(parser.fa.with1.flatMap(fn))(genRes.cogen) // 0 -> 1
          }
        )
      )
    }

  def orElse0(ga: GenT[Parser0], gb: GenT[Parser0], res: GenT[Gen]): Gen[GenT[Parser0]] = {
    val genFn1: Gen[ga.A => res.A] = Gen.function1(res.fa)(ga.cogen)
    val genFn2: Gen[gb.A => res.A] = Gen.function1(res.fa)(gb.cogen)
    implicit val cogenResA: Cogen[res.A] = res.cogen

    Gen.zip(genFn1, genFn2).flatMap { case (f1, f2) =>
      Gen.oneOf(
        GenT(ga.fa.map(f1).orElse(gb.fa.map(f2))),
        GenT(MonoidK[Parser0].combineK(ga.fa.map(f1), gb.fa.map(f2)))
      )
    }
  }

  def orElse(ga: GenT[Parser], gb: GenT[Parser], res: GenT[Gen]): Gen[GenT[Parser]] = {
    val genFn1: Gen[ga.A => res.A] = Gen.function1(res.fa)(ga.cogen)
    val genFn2: Gen[gb.A => res.A] = Gen.function1(res.fa)(gb.cogen)
    implicit val cogenResA: Cogen[res.A] = res.cogen

    Gen.zip(genFn1, genFn2).flatMap { case (f1, f2) =>
      Gen.oneOf(
        GenT(ga.fa.map(f1).orElse(gb.fa.map(f2))),
        GenT(MonoidK[Parser].combineK(ga.fa.map(f1), gb.fa.map(f2)))
      )
    }
  }

  // Generate a random parser
  lazy val gen0: Gen[GenT[Parser0]] = {
    val rec = Gen.lzy(gen0)

    Gen.frequency(
      (
        3,
        pures
          .flatMap(_.toId)
          .map(_.transform(new FunctionK[Id, Parser0] {
            def apply[A](g: Id[A]): Parser0[A] = Parser.pure(g)
          }))
      ),
      (5, expect0),
      (1, ignoreCase0),
      (5, charIn0),
      (1, Gen.oneOf(GenT(Parser.start), GenT(Parser.end), GenT(Parser.index))),
      (1, fail),
      (1, failWith),
      (1, rec.map(void0(_))),
      (1, rec.map(string0(_))),
      (1, rec.map(backtrack0(_))),
      (1, rec.map(defer0(_))),
      (1, rec.map { gen => GenT(!gen.fa) }),
      (1, Gen.lzy(gen.map(rep0(_)))),
      (1, rec.flatMap(mapped(_))),
      (1, rec.flatMap(selected(_))),
      (1, tailRecM(Gen.lzy(gen))),
      (1, Gen.choose(0, 10).map { l => GenT(Parser.length0(l)) }),
      (1, flatMapped(rec)),
      (1, Gen.zip(rec, rec).flatMap { case (g1, g2) => product0(g1, g2) }),
      (1, Gen.zip(rec, rec).flatMap { case (g1, g2) => softProduct0(g1, g2) }),
      (1, Gen.zip(rec, rec, pures).flatMap { case (g1, g2, p) => orElse0(g1, g2, p) })
    )
  }

  // Generate a random parser
  lazy val gen: Gen[GenT[Parser]] = {
    val rec = Gen.lzy(gen)

    Gen.frequency(
      (8, expect1),
      (2, ignoreCase),
      (8, charIn),
      (8, stringIn),
      (1, Gen.choose(Char.MinValue, Char.MaxValue).map { c => GenT(Parser.char(c)) }),
      (2, rec.map(void(_))),
      (2, rec.map(string(_))),
      (2, rec.map(backtrack(_))),
      (1, rec.map(defer(_))),
      (1, rec.map(rep(_))),
      (1, selected1(rec, gen0)),
      (1, rec.flatMap(mapped1(_))),
      (1, flatMapped1(gen0, rec)),
      (1, tailRecM1(rec)),
      (1, Gen.choose(1, 10).map { l => GenT(Parser.length(l)) }),
      (
        2,
        Gen.frequency(
          (1, Gen.zip(rec, rec).flatMap { case (g1, g2) => product(g1, g2) }),
          (1, Gen.zip(rec, gen0).flatMap { case (g1, g2) => product10(g1, g2) }),
          (1, Gen.zip(rec, gen0).flatMap { case (g1, g2) => softProduct10(g1, g2) }),
          (1, Gen.zip(rec, rec, pures).flatMap { case (g1, g2, p) => orElse(g1, g2, p) })
        )
      )
    )
  }

  def genParser0[A](genA: Gen[A]): Gen[Parser0[A]] =
    for {
      genT <- gen0
      fn <- Gen.function1(genA)(genT.cogen)
    } yield genT.fa.map(fn)

  def genParser[A](genA: Gen[A]): Gen[Parser[A]] =
    for {
      genT <- gen
      fn <- Gen.function1(genA)(genT.cogen)
    } yield genT.fa.map(fn)

  implicit def arbParser0[A: Arbitrary]: Arbitrary[Parser0[A]] =
    Arbitrary(genParser0(Arbitrary.arbitrary[A]))

  implicit def arbParser[A: Arbitrary]: Arbitrary[Parser[A]] =
    Arbitrary(genParser(Arbitrary.arbitrary[A]))
}

class ParserTest extends munit.ScalaCheckSuite {

  import ParserGen.{arbParser0, arbParser}

  val tests: Int = if (BitSetUtil.isScalaJs) 50 else 2000

  override def scalaCheckTestParameters =
    super.scalaCheckTestParameters
      .withMinSuccessfulTests(tests)
      .withMaxDiscardRatio(10)

  def parseTest[A: Eq](p: Parser0[A], str: String, a: A) =
    p.parse(str) match {
      case Right((_, res)) =>
        assert(Eq[A].eqv(a, res), s"expected: $a got $res")
      case Left(errs) =>
        assert(false, errs.toString)
    }

  def parseFail[A: Eq](p: Parser0[A], str: String) =
    p.parse(str) match {
      case Right(res) =>
        assert(false, s"expected to not parse, but found: $res")
      case Left(_) =>
        assert(true)
    }

  test("pure works") {
    parseTest(Parser.pure(42), "anything", 42)
  }

  val fooP = Parser.string("foo")
  val barP = Parser.string("bar")
  val fooCIP = Parser.ignoreCase("foo")
  val cCIP = Parser.ignoreCase("a")
  val cCIP1 = Parser.ignoreCaseChar('a')
  val abcCI = Parser.ignoreCaseCharIn('a', 'b', 'c')

  test("string tests") {
    parseTest(fooP, "foobar", ())
    parseFail(fooP, "FOO")
    parseTest(fooCIP, "FoO", ())
    parseTest(cCIP, "A", ())
    parseTest(cCIP, "a", ())
    parseTest(cCIP1, "A", ())
    parseTest(cCIP1, "a", ())
    parseFail(fooP, "bar")

    parseTest(abcCI, "a", 'a')
    parseTest(abcCI, "A", 'A')
    parseTest(abcCI, "b", 'b')
    parseTest(abcCI, "B", 'B')
    parseTest(abcCI, "c", 'c')
    parseTest(abcCI, "C", 'C')
    parseFail(abcCI, "D")

    parseTest(Parser.oneOf(fooP :: barP :: Nil), "bar", ())
    parseTest(Parser.oneOf(fooP :: barP :: Nil), "foo", ())
    parseTest(Parser.stringIn(List("foo", "bar", "foobar")), "foo", ())
    parseTest(Parser.stringIn(List("foo", "bar", "foobar")), "bar", ())
    parseTest(Parser.stringIn(List("foo", "bar", "foobar")), "foobar", ())
  }

  test("product tests") {
    parseTest(Parser.product01(fooP, barP), "foobar", ((), ()))
    parseTest(Parser.product10(fooP, barP), "foobar", ((), ()))
    parseTest(Parser.product0(fooP, barP), "foobar", ((), ()))
  }

  test("longest match stringIn") {
    val alternatives = "foo" :: "foobar" :: "foofoo" :: "foobat" :: Nil
    parseTest(Parser.stringIn(alternatives).string, "foo", "foo")
    parseTest(Parser.stringIn(alternatives).string, "foobat", "foobat")
    parseTest(Parser.stringIn(List("foo", "foobar", "foofoo", "foobat")).string, "foot", "foo")
    parseTest(Parser.stringIn(List("foo", "foobar", "foofoo", "foobat")).string, "foobal", "foo")
  }

  property("Parser0 on success replaces parsed value") {
    forAll(ParserGen.gen0, Arbitrary.arbitrary[String]) { (genP, str) =>
      val res0 = genP.fa.as("something").parse(str)
      res0 match {
        case Left(_) => ()
        case Right((_, v)) => assertEquals(v, "something")
      }
    }
  }

  property("Parser.start and end work") {
    forAll { (s: String) =>
      if (s.isEmpty) {
        intercept[IllegalArgumentException] {
          Parser.string(s)
        }
      } else {
        val pa = Parser.string(s)
        assertEquals((Parser.start ~ pa ~ Parser.end).void.parse(s), Right(("", ())))
        assert((pa ~ Parser.start).parse(s).isLeft)
        assert((Parser.end ~ pa).parse(s).isLeft)
        assertEquals(
          (Parser.index ~ pa ~ Parser.index).map { case ((s, _), e) => e - s }.parse(s),
          Right(("", s.length))
        )
      }

      true
    }
  }

  property("Parser.length0 succeeds when the string is long enough") {
    forAll { (s: String, len: Int) =>
      if (len < 1) {
        intercept[IllegalArgumentException] {
          Parser.length(len)
        }
        assertEquals(Parser.length0(len).parse(s), Right((s, "")))
      } else {
        val pa = Parser.length0(len)
        val pa1 = Parser.length(len)

        val res = pa.parse(s)
        val res1 = pa1.parse(s)

        assertEquals(res, res1)

        res match {
          case Right((rest, first)) =>
            if (s.length >= len) {
              assertEquals(s.take(len), first)
              assertEquals(s.drop(len), rest)
            } else fail(s"expected to not parse: $rest, $first")
          case Left(Parser.Error(0, NonEmptyList(Parser.Expectation.Length(off, l, a), Nil))) =>
            assertEquals(off, 0)
            assertEquals(l, len)
            assertEquals(a, s.length)
          case Left(other) =>
            fail(s"unexpected error: $other")
        }
      }

      true
    }
  }

  property("voided only changes the result") {
    forAll(ParserGen.gen0, Arbitrary.arbitrary[String]) { (genP, str) =>
      val r1 = genP.fa.parse(str)
      val r2 = genP.fa.void.parse(str)
      val r3 = FlatMap[Parser0].void(genP.fa).parse(str)
      val r4 = genP.fa.as(()).parse(str)

      assertEquals(r2, r1.map { case (off, _) => (off, ()) })
      assertEquals(r2, r3)
      assertEquals(r2, r4)
    }
  }

  property("voided only changes the result Parser") {
    forAll(ParserGen.gen, Arbitrary.arbitrary[String]) { (genP, str) =>
      val r1 = genP.fa.parse(str)
      val r2 = genP.fa.void.parse(str)
      val r3 = FlatMap[Parser].void(genP.fa).parse(str)
      val r4 = genP.fa.as(()).parse(str)
      val r5 = ((genP.fa.void: Parser0[Unit]) <* Monad[Parser0].unit).parse(str)

      assertEquals(r2, r1.map { case (off, _) => (off, ()) })
      assertEquals(r2, r3)
      assertEquals(r2, r4)
      assertEquals(r2, r5)
    }
  }

  property("expected in errors gives valid offsets") {
    forAll(ParserGen.gen0, Arbitrary.arbitrary[String]) { (genP, str) =>
      genP.fa.parse(str) match {
        case Left(err) =>
          err.offsets.forall { off =>
            (0 <= off) && (off <= str.length)
          }
        case Right(_) => true
      }

    }
  }

  property("oneOf0 nesting doesn't change results") {
    forAll(Gen.listOf(ParserGen.gen0), Gen.listOf(ParserGen.gen0), Arbitrary.arbitrary[String]) {
      (genP1, genP2, str) =>
        val oneOf = Parser.oneOf0((genP1 ::: genP2).map(_.fa))
        val oneOf2 = Parser.oneOf0(genP1.map(_.fa)).orElse(Parser.oneOf0(genP2.map(_.fa)))

        assertEquals(oneOf.parse(str), oneOf2.parse(str))
    }
  }

  property("oneOf nesting doesn't change results") {
    forAll(Gen.listOf(ParserGen.gen), Gen.listOf(ParserGen.gen), Arbitrary.arbitrary[String]) {
      (genP1, genP2, str) =>
        val oneOf = Parser.oneOf((genP1 ::: genP2).map(_.fa))
        val oneOf2 = Parser
          .oneOf(genP1.map(_.fa))
          .orElse(
            Parser.oneOf(genP2.map(_.fa))
          )

        assertEquals(oneOf.parse(str), oneOf2.parse(str))
    }
  }

  def orElse[A](p1: Parser0[A], p2: Parser0[A], str: String): Either[Parser.Error, (String, A)] = {
    if (p1 == Parser.Fail) p2.parse(str)
    else if (p2 == Parser.Fail) p1.parse(str)
    else
      p1.parse(str) match {
        case left @ Left(err) =>
          if (err.failedAtOffset == 0) {
            p2.parse(str)
              .leftMap { err1 =>
                if (err1.failedAtOffset == 0) {
                  val errs = err.expected ::: err1.expected
                  Parser.Error(err1.failedAtOffset, Parser.Expectation.unify(errs))
                } else err1
              }
          } else left
        case right => right
      }
  }

  property("oneOf0 composes as expected") {
    forAll(ParserGen.gen0, ParserGen.gen0, Arbitrary.arbitrary[String]) { (genP1, genP2, str) =>
      assertEquals(genP1.fa.orElse(genP2.fa).parse(str), orElse(genP1.fa, genP2.fa, str))
    }
  }

  property("oneOf composes as expected") {
    forAll(ParserGen.gen, ParserGen.gen, Arbitrary.arbitrary[String]) { (genP1, genP2, str) =>
      assertEquals(genP1.fa.orElse(genP2.fa).parse(str), orElse(genP1.fa, genP2.fa, str))
    }
  }

  property("oneOf0 same as foldLeft(fail)(_.orElse(_))") {
    forAll(Gen.listOf(ParserGen.gen0), Arbitrary.arbitrary[String]) { (genP1, str) =>
      val oneOfImpl = genP1.foldLeft(Parser.fail: Parser0[Any]) { (leftp, p) =>
        leftp.orElse(p.fa)
      }

      assertEquals(oneOfImpl.parse(str), Parser.oneOf0(genP1.map(_.fa)).parse(str))
    }
  }

  property("oneOf same as foldLeft(fail)(_.orElse(_))") {
    forAll(Gen.listOf(ParserGen.gen), Arbitrary.arbitrary[String]) { (genP1, str) =>
      val oneOfImpl = genP1.foldLeft(Parser.fail[Any]) { (leftp, p) => leftp.orElse(p.fa) }

      assertEquals(oneOfImpl.parse(str), Parser.oneOf(genP1.map(_.fa)).parse(str))
    }
  }

  property("string can be recovered with index") {
    forAll(ParserGen.gen0, Arbitrary.arbitrary[String]) { (genP, str) =>
      val r1 = genP.fa.string.parse(str)
      val r2 = (genP.fa ~ Parser.index).map { case (_, end) => str.substring(0, end) }.parse(str)

      assertEquals(r1.toOption, r2.toOption)
    }
  }

  property("backtrack orElse pure always succeeds") {
    forAll(ParserGen.gen0, Arbitrary.arbitrary[String]) { (genP, str) =>
      val p1 = genP.fa.backtrack.orElse(Parser.pure(())): Parser0[Any]

      assert(p1.parse(str).isRight)
    }
  }

  property("backtrack.? pure always succeeds") {
    forAll(ParserGen.gen0, Arbitrary.arbitrary[String]) { (genP, str) =>
      val p1 = genP.fa.backtrack.?

      assert(p1.parse(str).isRight)
    }
  }

  property("a.backtrack either succeeds or fails at 0") {
    forAll(ParserGen.gen0, Arbitrary.arbitrary[String]) { (a, str) =>
      a.fa.backtrack.parse(str) match {
        case Right(_) => ()
        case Left(err) => assertEquals(err.failedAtOffset, 0)
      }
    }
  }

  property("a ~ b composes as expected") {
    forAll(ParserGen.gen0, ParserGen.gen0, Arbitrary.arbitrary[String]) { (p1, p2, str) =>
      val composed = p1.fa ~ p2.fa
      val cres = composed.parse(str)

      val composed1 = Monad[Parser0].product(p1.fa, p2.fa)
      composed1.parse(str)

      val sequence =
        for {
          pair1 <- p1.fa.parse(str)
          (s1, a1) = pair1
          off = if (s1 == "") str.length else str.indexOf(s1)
          // make the offsets the same
          sfix = " " * off + s1
          p3 = (Parser.length0(off) ~ p2.fa).map(_._2)
          pair2 <- p3.parse(sfix)
          (s2, a2) = pair2
        } yield (s2, (a1, a2))

      assertEquals(cres, sequence)
    }
  }

  property("a ~ b composes as expected parser1") {
    forAll(ParserGen.gen, ParserGen.gen, Arbitrary.arbitrary[String]) { (p1, p2, str) =>
      val composed = p1.fa ~ p2.fa
      val cres = composed.parse(str)

      val composed1 = FlatMap[Parser0].product(p1.fa, p2.fa)
      val cres1 = composed1.parse(str)
      assertEquals(cres, cres1)

      val sequence =
        for {
          pair1 <- p1.fa.parse(str)
          (s1, a1) = pair1
          off = if (s1 == "") str.length else str.indexOf(s1)
          // make the offsets the same
          sfix = " " * off + s1
          p3 = Parser.length0(off) *> p2.fa
          pair2 <- p3.parse(sfix)
          (s2, a2) = pair2
        } yield (s2, (a1, a2))

      assertEquals(cres, sequence)
    }
  }

  property("a.with1 ~ b composes as expected") {
    forAll(ParserGen.gen0, ParserGen.gen, Arbitrary.arbitrary[String]) { (p1, p2, str) =>
      val composed = p1.fa.with1 ~ p2.fa
      val cres = composed.parse(str)

      val sequence =
        for {
          pair1 <- p1.fa.parse(str)
          (s1, a1) = pair1
          off = if (s1 == "") str.length else str.indexOf(s1)
          // make the offsets the same
          sfix = " " * off + s1
          p3 = Parser.length0(off) *> p2.fa
          pair2 <- p3.parse(sfix)
          (s2, a2) = pair2
        } yield (s2, (a1, a2))

      assertEquals(cres, sequence)
    }
  }

  property("a.soft ~ b composes as expected") {
    forAll(ParserGen.gen0, ParserGen.gen0, Arbitrary.arbitrary[String]) { (p1, p2, str) =>
      val composed = p1.fa.soft ~ p2.fa
      val cres = composed.parse(str)

      val sequence =
        for {
          pair1 <- p1.fa.parse(str)
          (s1, a1) = pair1
          off = if (s1 == "") str.length else str.indexOf(s1)
          // make the offsets the same
          sfix = " " * off + s1
          p3 = (Parser.length0(off) ~ p2.fa).map(_._2)
          pair2 <- (p3.parse(sfix).leftMap {
            case Parser.Error(fidx, errs) if (fidx == off) => Parser.Error(0, errs)
            case notEps2 => notEps2
          })
          (s2, a2) = pair2
        } yield (s2, (a1, a2))

      assertEquals(cres, sequence)
    }
  }

  property("a1.soft ~ b composes as expected Parser") {
    forAll(ParserGen.gen, ParserGen.gen0, Arbitrary.arbitrary[String]) { (p1, p2, str) =>
      val composed = p1.fa.soft ~ p2.fa
      val cres = composed.parse(str)

      val sequence =
        for {
          pair1 <- p1.fa.parse(str)
          (s1, a1) = pair1
          off = if (s1 == "") str.length else str.indexOf(s1)
          // make the offsets the same
          sfix = " " * off + s1
          p3 = (Parser.length0(off) ~ p2.fa).map(_._2)
          pair2 <- (p3.parse(sfix).leftMap {
            case Parser.Error(fidx, errs) if (fidx == off) => Parser.Error(0, errs)
            case notEps2 => notEps2
          })
          (s2, a2) = pair2
        } yield (s2, (a1, a2))

      assertEquals(cres, sequence)
    }
  }

  property("a.with1.soft ~ b1 composes as expected") {
    forAll(ParserGen.gen0, ParserGen.gen, Arbitrary.arbitrary[String]) { (p1, p2, str) =>
      val composed = p1.fa.with1.soft ~ p2.fa
      val cres = composed.parse(str)

      val sequence =
        for {
          pair1 <- p1.fa.parse(str)
          (s1, a1) = pair1
          off = if (s1 == "") str.length else str.indexOf(s1)
          // make the offsets the same
          sfix = " " * off + s1
          p3 = (Parser.length0(off) ~ p2.fa).map(_._2)
          pair2 <- (p3.parse(sfix).leftMap {
            case Parser.Error(fidx, errs) if (fidx == off) => Parser.Error(0, errs)
            case notEps2 => notEps2
          })
          (s2, a2) = pair2
        } yield (s2, (a1, a2))

      assertEquals(cres, sequence)
    }
  }

  test("range messages seem to work") {
    val pa = Parser.charIn('0' to '9')
    assertEquals(pa.parse("z").toString, "Left(Error(0,NonEmptyList(InRange(0,0,9))))")
  }

  test("partial parse fails in rep0") {
    val partial = Parser.length(1) ~ Parser.fail
    // we can't return empty list here
    assert(partial.rep0.parse("foo").isLeft)

    val p2 = Parser.string("f").orElse((Parser.string("boo") ~ Parser.string("p")).void)
    assert(p2.rep.parse("fboop").isRight)
    assert(p2.rep(2).parse("fboop").isRight)
    assert(p2.rep(3).parse("fboop").isLeft)
    assert(p2.rep.parse("fboof").isLeft)
  }

  test("defer does not run eagerly") {
    var cnt = 0
    val res = Defer[Parser0].defer {
      cnt += 1
      Parser.string("foo")
    }
    assert(cnt == 0)
    assert(res.parse("foo") == Right(("", ())))
    assert(cnt == 1)
    assert(res.parse("foo") == Right(("", ())))
    assert(cnt == 1)
  }

  test("defer does not run eagerly") {
    var cnt = 0
    val res = Defer[Parser].defer {
      cnt += 1
      Parser.string("foo")
    }
    assert(cnt == 0)
    assert(res.parse("foo") == Right(("", ())))
    assert(cnt == 1)
    assert(res.parse("foo") == Right(("", ())))
    assert(cnt == 1)
  }

  property("charIn matches charWhere") {
    forAll { (cs: List[Char], str: String) =>
      val cset = cs.toSet
      val p1 = Parser.charIn(cs)
      val p2 = Parser.charWhere(cset)

      assertEquals(p1.parse(str), p2.parse(str))
    }
  }

  property("charIn matches charIn varargs") {
    forAll { (c0: Char, cs0: List[Char], str: String) =>
      val cs = c0 :: cs0
      val p1 = Parser.charIn(cs)
      val p2 = Parser.charIn(c0, cs0: _*)

      assertEquals(p1.parse(str), p2.parse(str))
    }
  }

  property("Parser.end gives the right error") {
    forAll { (str: String) =>
      Parser.end.parse(str) match {
        case Right((rest, _)) =>
          assertEquals(str, "")
          assertEquals(rest, "")
        case Left(Parser.Error(0, NonEmptyList(Parser.Expectation.EndOfString(off, len), Nil))) =>
          assertEquals(off, 0)
          assertEquals(len, str.length)
        case other =>
          fail(s"unexpected failure: $other")
      }
    }
  }

  property("rep0 can be reimplemented with oneOf0 and defer") {
    forAll(ParserGen.gen, Arbitrary.arbitrary[String]) { (genP, str) =>
      def rep0[A](pa: Parser[A]): Parser0[List[A]] =
        Defer[Parser0].fix[List[A]] { tail =>
          (pa ~ tail)
            .map { case (h, t) => h :: t }
            .orElse(Parser.pure(Nil))
        }

      val lst1 = rep0(genP.fa)
      val lst2 = genP.fa.rep0

      assertEquals(lst1.parse(str), lst2.parse(str))
    }
  }

  property("rep0 is consistent with rep") {
    forAll(ParserGen.gen, Gen.choose(0, Int.MaxValue), Arbitrary.arbitrary[String]) {
      (genP, min0, str) =>
        val min = min0 & Int.MaxValue
        val repA = genP.fa.rep0(min)
        val repB = genP.fa
          .rep(min)
          .map(_.toList)
          .orElse(
            if (min == 0) Parser.pure(Nil)
            else Parser.fail
          )

        assertEquals(repA.parse(str), repB.parse(str))
    }
  }

  property("rep0Sep with unit sep is the same as rep0") {
    forAll(ParserGen.gen, Gen.choose(0, Int.MaxValue), Arbitrary.arbitrary[String]) {
      (genP, min0, str) =>
        val min = min0 & Int.MaxValue
        val p1a = Parser.rep0Sep(genP.fa, min = min, sep = Parser.unit)
        val p1b = genP.fa.rep0(min = min)

        assertEquals(p1a.parse(str), p1b.parse(str))

        val min1 = if (min < 1) 1 else min
        val p2a = Parser.repSep(genP.fa, min = min1, sep = Parser.unit)
        val p2b = genP.fa.rep(min = min1)

        assertEquals(p2a.parse(str), p2b.parse(str))
    }
  }

  property("repSep with sep = fail is the same as parsing 1") {
    forAll(ParserGen.gen, Arbitrary.arbitrary[String]) { (genP, str) =>
      assertEquals(
        genP.fa.parse(str),
        Parser.repSep(genP.fa, 1, Parser.fail).parse(str).map { case (rest, nel) =>
          (rest, nel.head)
        }
      )
    }
  }

  property("charsWhile/charsWhere consistency") {
    forAll(
      Gen.choose(0, 100).flatMap(Gen.listOfN(_, Gen.choose(Char.MinValue, Char.MaxValue))),
      Arbitrary.arbitrary[String]
    ) { (chars, str) =>
      val pred = chars.toSet
      val p1a = Parser.charsWhile0(pred)
      val p1b = Parser.charWhere(pred).rep0.string
      assertEquals(p1a.parse(str), p1b.parse(str))

      val p2a = Parser.charsWhile(pred)
      val p2b = Parser.charWhere(pred).rep.string
      assertEquals(p2a.parse(str), p2b.parse(str))
    }
  }

  property("MonoidK[Parser0].empty never succeeds") {
    forAll { (str: String) =>
      assert(MonoidK[Parser0].empty.parse(str).isLeft)
      assert(MonoidK[Parser].empty.parse(str).isLeft)
    }
  }

  property("Monad.pure is an identity function") {
    forAll { (i: Int, str: String) =>
      assertEquals(Monad[Parser0].pure(i).parse(str), Right((str, i)))
    }
  }

  property("p orElse p == p") {
    forAll(ParserGen.gen, Arbitrary.arbitrary[String]) { (genP, str) =>
      val res0 = genP.fa.parse(str)
      val res1 = genP.fa.orElse(genP.fa).parse(str)
      assertEquals(res1, res0)
    }
  }

  property("p orElse p == p") {
    forAll(ParserGen.gen, Arbitrary.arbitrary[String]) { (genP, str) =>
      val res0 = genP.fa.parse(str)
      val res1 = genP.fa.orElse(genP.fa).parse(str)
      assertEquals(res1, res0)
    }
  }

  property("Parser fails or consumes 1 or more") {
    forAll(ParserGen.gen, Arbitrary.arbitrary[String]) { (genP, str) =>
      val res0 = genP.fa.parse(str)
      res0 match {
        case Left(_) => assert(true)
        case Right((s, _)) => assert(str != s)
      }
    }
  }

  property("p1.backtrack.orElse(p2) succeeds if either p1 or p2 do (Parser0)") {
    forAll(ParserGen.gen0, ParserGen.gen0, Arbitrary.arbitrary[String]) { (p1, p2, str) =>
      val ores = p1.fa.backtrack.orElse(p2.fa).parse(str)
      val r1 = p1.fa.parse(str)
      val r = if (r1.isLeft) p2.fa.parse(str) else r1
      (ores, r) match {
        case (Left(_), l) => assert(l.isLeft)
        case (ra, rb) => assertEquals(ra, rb)
      }
    }
  }

  property("p1.backtrack.orElse(p2) succeeds if either p1 or p2 do") {
    forAll(ParserGen.gen, ParserGen.gen, Arbitrary.arbitrary[String]) { (p1, p2, str) =>
      val ores = p1.fa.backtrack.orElse(p2.fa).parse(str)
      val r1 = p1.fa.parse(str)
      val r = if (r1.isLeft) p2.fa.parse(str) else r1
      (ores, r) match {
        case (Left(_), l) => assert(l.isLeft)
        case (ra, rb) => assertEquals(ra, rb)
      }
    }
  }

  test("charWhere(_ => true) == anyChar") {
    assertEquals(Parser.charWhere(_ => true), Parser.anyChar)
  }

  property("with1 *> and with1 <* work as expected") {
    forAll(ParserGen.gen0, ParserGen.gen, Arbitrary.arbitrary[String]) { (p1, p2, str) =>
      val rp1 = p1.fa.with1 *> p2.fa
      val rp2 = (p1.fa.with1 ~ p2.fa).map(_._2)
      assertEquals(rp1.parse(str), rp2.parse(str))

      val rp3 = p1.fa.with1 <* p2.fa
      val rp4 = (p1.fa.with1 ~ p2.fa).map(_._1)
      assertEquals(rp3.parse(str), rp4.parse(str))
    }
  }

  property("a1 *> b and a1 <* b") {
    forAll(ParserGen.gen, ParserGen.gen0, Arbitrary.arbitrary[String]) { (p1, p2, str) =>
      assertEquals(
        (p1.fa *> p2.fa).parse(str),
        Parser.product10(p1.fa.void, p2.fa).map(_._2).parse(str)
      )
      assertEquals(
        (p1.fa <* p2.fa).parse(str),
        Parser.product10(p1.fa, p2.fa.void).map(_._1).parse(str)
      )
    }
  }

  property("parse between open and close") {
    forAll(ParserGen.gen0, ParserGen.gen0, ParserGen.gen0, Arbitrary.arbitrary[String]) {
      (genP1, genP, genQ, str) =>
        val pa = genP1.fa.between(genP.fa, genQ.fa)
        val pb = genP.fa *> genP1.fa <* genQ.fa

        assertEquals(pa.parse(str), pb.parse(str))
    }
  }

  property("surroundedBy consistent with between") {
    forAll(ParserGen.gen0, ParserGen.gen0, Arbitrary.arbitrary[String]) { (genP1, genP, str) =>
      val pa = genP1.fa.between(genP.fa, genP.fa)
      val pb = genP1.fa.surroundedBy(genP.fa)

      assertEquals(pa.parse(str), pb.parse(str))
    }
  }

  property("parse between open and close with Parser this") {
    forAll(ParserGen.gen, ParserGen.gen0, ParserGen.gen0, Arbitrary.arbitrary[String]) {
      (genP1, genP, genQ, str) =>
        val pa = genP1.fa.between(genP.fa, genQ.fa)
        val pb = genP.fa *> genP1.fa <* genQ.fa

        assertEquals(pa.parse(str), pb.parse(str))
    }
  }

  property("surroundedBy consistent with between with Parser this") {
    forAll(ParserGen.gen, ParserGen.gen0, Arbitrary.arbitrary[String]) { (genP1, genP, str) =>
      val pa = genP1.fa.between(genP.fa, genP.fa)
      val pb = genP1.fa.surroundedBy(genP.fa)

      assertEquals(pa.parse(str), pb.parse(str))
    }
  }

  property("parse between open and close with Parser args") {
    forAll(ParserGen.gen0, ParserGen.gen, ParserGen.gen, Arbitrary.arbitrary[String]) {
      (genP1, genP, genQ, str) =>
        val pa = genP1.fa.with1.between(genP.fa, genQ.fa)
        val pb = genP.fa *> genP1.fa <* genQ.fa

        assertEquals(pa.parse(str), pb.parse(str))
    }
  }

  property("surroundedBy consistent with between with Parser this") {
    forAll(ParserGen.gen, ParserGen.gen0, Arbitrary.arbitrary[String]) { (genP1, genP, str) =>
      val pa = genP1.fa.between(genP.fa, genP.fa)
      val pb = genP1.fa.surroundedBy(genP.fa)

      assertEquals(pa.parse(str), pb.parse(str))
    }
  }

  property("exactly one of x or !x parse") {
    forAll(ParserGen.gen0, Arbitrary.arbitrary[String]) { (p1, str) =>
      val notx = !p1.fa

      val xor = p1.fa.parse(str).isRight ^ notx.parse(str).isRight
      assert(xor)
    }
  }

  property("if x ~ y matches then x ~ y.peek match") {
    forAll(ParserGen.gen0, ParserGen.gen0, Arbitrary.arbitrary[String]) { (x, y, str) =>
      val m1 = (x.fa ~ y.fa).parse(str)
      val m2 = ((x.fa ~ y.fa.peek).map(_._1)).parse(str)

      assertEquals(m1.isRight, m2.isRight)
      if (m1.isRight) {
        assert(x.fa.parse(str) == m2)
      }
    }
  }

  property("if x matches then x.peek matches but returns the whole string and unit") {
    forAll(ParserGen.gen0, Arbitrary.arbitrary[String]) { (x, str) =>
      if (x.fa.parse(str).isRight) {
        assertEquals(x.fa.peek.parse(str), Right((str, ())))
      }
    }
  }

  property("(a.soft ~ b) == a ~ b in success of expected (not partials)") {
    forAll(ParserGen.gen0, ParserGen.gen0, Arbitrary.arbitrary[String]) { (a, b, str) =>
      val left = a.fa.soft ~ b.fa
      val right = a.fa ~ b.fa
      val leftRes = left.parse(str).leftMap(_.expected)
      val rightRes = right.parse(str).leftMap(_.expected)
      assertEquals(leftRes, rightRes)
    }
  }

  property("(a.soft ~ b) == softProduct(a, b)") {
    forAll(ParserGen.gen0, ParserGen.gen0, Arbitrary.arbitrary[String]) { (a, b, str) =>
      val left = a.fa.soft ~ b.fa
      val right = Parser.softProduct0(a.fa, b.fa)
      assertEquals(left.parse(str), right.parse(str))
      assertEquals(
        (a.fa.soft *> b.fa).parse(str),
        Parser.softProduct0(a.fa.void, b.fa).map(_._2).parse(str)
      )
      assertEquals(
        (a.fa.soft <* b.fa).parse(str),
        Parser.softProduct0(a.fa, b.fa.void).map(_._1).parse(str)
      )
    }
  }

  property("(a1.soft ~ b) == softProduct(a, b)") {
    forAll(ParserGen.gen, ParserGen.gen0, Arbitrary.arbitrary[String]) { (a, b, str) =>
      val left1 = a.fa.soft ~ b.fa
      val right1 = Parser.softProduct10(a.fa, b.fa)
      assertEquals(left1.parse(str), right1.parse(str))

      val left2 = b.fa.soft ~ a.fa
      val right2 = Parser.softProduct01(b.fa, a.fa)
      assertEquals(left2.parse(str), right2.parse(str))

      assertEquals(
        (a.fa.soft *> b.fa).parse(str),
        Parser.softProduct10(a.fa.void, b.fa).map(_._2).parse(str)
      )
      assertEquals(
        (b.fa.with1.soft <* a.fa).parse(str),
        Parser.softProduct01(b.fa, a.fa.void).map(_._1).parse(str)
      )
      assertEquals(
        (b.fa.with1.soft *> a.fa).parse(str),
        Parser.softProduct01(b.fa.void, a.fa).map(_._2).parse(str)
      )
    }
  }

  property("Parser.until is like a search") {
    forAll(ParserGen.gen0, Arbitrary.arbitrary[String]) { (a, str) =>
      val p = Parser.until0(a.fa) *> a.fa
      def loopMatch(cnt: Int): Option[(String, a.A)] =
        (Parser.length0(cnt) *> a.fa).parse(str) match {
          case Right(res) => Some(res)
          case Left(_) if cnt > str.length => None
          case _ => loopMatch(cnt + 1)
        }

      assertEquals(p.parse(str).toOption, loopMatch(0))
    }
  }

  property("parseAll law") {
    forAll(ParserGen.gen0, Arbitrary.arbitrary[String]) { (a, str) =>
      val pall = (a.fa <* Parser.end).parse(str).map(_._2)

      assertEquals(a.fa.parseAll(str), pall)
    }
  }

  property("BitSetUtil union works") {
    forAll { (cs: List[List[Char]]) =>
      val arys = cs.filter(_.nonEmpty).map(_.toArray.sorted)
      val bs = arys.map { ary => (ary(0).toInt, BitSetUtil.bitSetFor(ary)) }
      val sortedFlat = BitSetUtil.union(bs)
      assertEquals(sortedFlat.toSet, cs.flatten.toSet)
    }
  }

  /*
   * it would be nice if parsers were purely distributive, but they are not.
   * While cats Alternative laws do require some weak distributivity, Haskell
   * does not:
   *
   * https://en.wikibooks.org/wiki/Haskell/Alternative_and_MonadPlus#Other_suggested_laws
   *
   * see a related cats discussion here:
   * https://github.com/typelevel/cats/pull/1345
   *
   * Instead, we have some weakened versions of distributive laws
   */
  property("b.orElse(c) ~ a == (b ~ a).orElse((!b) *> (c ~ a))") {
    forAll(ParserGen.gen0, ParserGen.gen0, ParserGen.gen0, Arbitrary.arbitrary[String]) {
      (a, b, c, str) =>
        val pa = a.fa
        val pb = b.fa
        val pc = c.fa

        val left = pb.orElse(pc) ~ pa
        val right = (pb ~ pa).orElse((!pb) *> (pc ~ pa))

        val leftRes = left.parse(str).toOption
        val rightRes = right.parse(str).toOption
        assertEquals(leftRes, rightRes)
    }
  }

  property("b.orElse(c) ~ a == (b ~ a).orElse((!b) *> (c ~ a))") {
    forAll(ParserGen.gen0, ParserGen.gen, ParserGen.gen, Arbitrary.arbitrary[String]) {
      (a, b, c, str) =>
        val pa = a.fa
        val pb = b.fa
        val pc = c.fa

        val left = pb.orElse(pc) ~ pa
        val right = (pb ~ pa).orElse((!pb).with1 *> (pc ~ pa))

        val leftRes = left.parseAll(str).toOption
        val rightRes = right.parseAll(str).toOption
        if (leftRes.isDefined && rightRes.isDefined) {
          assertEquals(leftRes, rightRes)
        } else ()
    }
  }

  property("a ~ b.orElse(c) == (a.soft ~ b).orElse(a ~ c)") {
    forAll(ParserGen.gen0, ParserGen.gen0, ParserGen.gen0, Arbitrary.arbitrary[String]) {
      (a, b, c, str) =>
        val pa = a.fa
        val pb = b.fa
        val pc = c.fa

        val left = pa ~ pb.orElse(pc)
        val right = (pa.soft ~ pb).orElse(pa ~ pc)

        val leftRes = left.parse(str).toOption
        val rightRes = right.parse(str).toOption
        assertEquals(leftRes, rightRes)
    }
  }

  property("a ~ b.orElse(c) == (a.soft ~ b).orElse(a ~ c)") {
    forAll(ParserGen.gen0, ParserGen.gen, ParserGen.gen, Arbitrary.arbitrary[String]) {
      (a, b, c, str) =>
        val pa = a.fa
        val pb = b.fa
        val pc = c.fa

        val left = pa ~ pb.orElse(pc)
        val right = (pa.soft.with1 ~ pb).orElse(pa.with1 ~ pc)

        val leftRes = left.parse(str).toOption
        val rightRes = right.parse(str).toOption
        assertEquals(leftRes, rightRes)
    }
  }

  property("a.backtrack.orElse(b) parses iff b.backtrack.orElse(a) (Parser0)") {
    forAll(ParserGen.gen0, ParserGen.gen0, Arbitrary.arbitrary[String]) { (a, b, str) =>
      val pa = a.fa
      val pb = b.fa

      val left = pa.backtrack.orElse(pb)
      val right = pb.backtrack.orElse(pa)

      val leftRes = left.parse(str)
      val rightRes = right.parse(str)
      assertEquals(leftRes.toOption.isDefined, rightRes.toOption.isDefined)
    }
  }

  property("a.backtrack.orElse(b) parses iff b.backtrack.orElse(a)") {
    forAll(ParserGen.gen, ParserGen.gen, Arbitrary.arbitrary[String]) { (a, b, str) =>
      val pa = a.fa
      val pb = b.fa

      val left = pa.backtrack.orElse(pb)
      val right = pb.backtrack.orElse(pa)

      val leftRes = left.parse(str)
      val rightRes = right.parse(str)
      assertEquals(leftRes.toOption.isDefined, rightRes.toOption.isDefined)
    }
  }

  property("failWith returns the given error message") {
    forAll { (str: String, mes: String) =>
      assertEquals(
        Parser.failWith(mes).parse(str),
        Left(Parser.Error(0, NonEmptyList.of(Parser.Expectation.FailWith(0, mes))))
      )
    }
  }

  property("failWith.? returns None") {
    forAll { (str: String, mes: String) =>
      assertEquals(Parser.failWith(mes).?.parse(str), Right((str, None)))
    }
  }

  property("a.repAs0[Vector[A]] matches a.rep0.map(_.toVector)") {
    forAll(ParserGen.gen, Arbitrary.arbitrary[String]) { (a, str) =>
      val pa: Parser[a.A] = a.fa

      val left = pa.repAs0[Vector[a.A]]
      val right = pa.rep0.map(_.toVector)

      val leftRes = left.parse(str)
      val rightRes = right.parse(str)
      assertEquals(leftRes, rightRes)
    }
  }

  property("a.repAs[Vector[A]] matches a.rep.map(_.toList.toVector)") {
    forAll(ParserGen.gen, Arbitrary.arbitrary[String]) { (a, str) =>
      val pa: Parser[a.A] = a.fa

      val left = pa.repAs0[Vector[a.A]]
      val right = pa.rep0.map(_.toList.toVector)

      val leftRes = left.parse(str)
      val rightRes = right.parse(str)
      assertEquals(leftRes, rightRes)
    }
  }

  property("a.string.repAs0[String] matches a.string.rep0.map(_.mkString)") {
    forAll(ParserGen.gen, Arbitrary.arbitrary[String]) { (a, str) =>
      val pa: Parser[String] = a.fa.string

      val left = pa.repAs0[String]
      val right = pa.rep0.map(_.mkString)

      val leftRes = left.parse(str)
      val rightRes = right.parse(str)
      assertEquals(leftRes, rightRes)
    }
  }

  property("a.repAs0[Unit] matches a.rep0.void") {
    forAll(ParserGen.gen, Arbitrary.arbitrary[String]) { (a, str) =>
      val pa: Parser[a.A] = a.fa

      val left = pa.repAs0[Unit](Accumulator0.unitAccumulator0)
      val right = pa.rep0.void

      val leftRes = left.parse(str)
      val rightRes = right.parse(str)
      assertEquals(leftRes, rightRes)
    }
  }

  property("a.peek == a.peek.peek") {
    forAll(ParserGen.gen0, Arbitrary.arbitrary[String]) { (a, str) =>
      val pa = a.fa

      val left = pa.peek
      val right = pa.peek.peek

      val leftRes = left.parse(str)
      val rightRes = right.parse(str)
      assertEquals(leftRes, rightRes)
    }
  }

  property("a.backtrack.peek.orElse(b.peek) == (a.backtrack.orElse(b)).peek") {
    forAll(ParserGen.gen0, ParserGen.gen0, Arbitrary.arbitrary[String]) { (a, b, str) =>
      val pa = a.fa.backtrack
      val pb = b.fa

      val left = pa.peek.orElse(pb.peek)
      val right = pa.orElse(pb).peek

      val leftRes = left.parse(str).toOption
      val rightRes = right.parse(str).toOption
      assertEquals(leftRes, rightRes)
    }
  }

  property("a.peek == a.peek *> a.peek") {
    forAll(ParserGen.gen0, Arbitrary.arbitrary[String]) { (a, str) =>
      val pa = a.fa.peek

      val left = pa
      val right = pa *> pa

      val leftRes = left.parse(str)
      val rightRes = right.parse(str)
      assertEquals(leftRes, rightRes)
    }
  }

  property("!a == (!a) *> (!a)") {
    forAll(ParserGen.gen0, Arbitrary.arbitrary[String]) { (a, str) =>
      val pa = !a.fa

      val left = pa
      val right = pa *> pa

      val leftRes = left.parse(str)
      val rightRes = right.parse(str)
      assertEquals(leftRes, rightRes)
    }
  }

  property("!(!a) == a.peek") {
    forAll(ParserGen.gen0, Arbitrary.arbitrary[String]) { (a, str) =>
      val pa = a.fa

      val left = (!(!pa))
      val right = pa.peek

      val leftRes = left.parse(str).toOption
      val rightRes = right.parse(str).toOption
      assertEquals(leftRes, rightRes)
    }
  }

  property("!(!(!a)) == !a") {
    forAll(ParserGen.gen0, Arbitrary.arbitrary[String]) { (a, str) =>
      val pa = a.fa

      val left = !(!(!pa))
      val right = !pa

      val leftRes = left.parse(str).toOption
      val rightRes = right.parse(str).toOption
      assertEquals(leftRes, rightRes)
    }
  }

  property("!anyChar == end") {
    forAll { (str: String) =>
      val left = !Parser.anyChar
      val right = Parser.end

      val leftRes = left.parse(str).toOption
      val rightRes = right.parse(str).toOption
      assertEquals(leftRes, rightRes)
    }
  }

  property("!fail == unit") {
    forAll { (str: String) =>
      val left = !Parser.fail
      val right = Parser.unit

      val leftRes = left.parse(str)
      val rightRes = right.parse(str)
      assertEquals(leftRes, rightRes)
    }
  }

  property("!pure(_) == fail") {
    forAll { (str: String, i: Int) =>
      val left = !Parser.pure(i)
      val right = Parser.fail

      val leftRes = left.parse(str).toOption
      val rightRes = right.parse(str).toOption
      assertEquals(leftRes, rightRes)
    }
  }

  property("anyChar.repAs0[String] parses the whole string") {
    forAll { (str: String) =>
      assertEquals(Parser.anyChar.repAs0[String].parse(str), Right(("", str)))
    }
  }

  property("string.soft ~ string is the same as concatenating the string") {
    forAll { (str1: String, str2: String, content: String) =>
      val left = (Parser.string0(str1).soft ~ Parser.string0(str2)).void
      val right = Parser.string0(str1 + str2)

      val leftRes = left.parse(content).toOption
      val rightRes = right.parse(content).toOption
      assertEquals(leftRes, rightRes)

    }
  }

  property("Parser.string(f).string == Parser.string(f).as(f)") {
    forAll { (f: String) =>
      if (f.length > 1)
        assertEquals(Parser.string(f).string, Parser.string(f).as(f))

    }
  }

  property("char(c).as(c) == charIn(c)") {
    forAll { (c: Char) =>
      assertEquals(Parser.char(c).as(c.toString), Parser.char(c).string)
      assertEquals(Parser.char(c).as(c), Parser.charIn(c))
      assertEquals(Parser.char(c).void.as(c), Parser.charIn(c))
      assertEquals(Parser.char(c).string.as(c), Parser.charIn(c))
    }
  }

  property("select(pa.map(Left(_)))(pf) == (pa, pf).mapN((a, fn) => fn(a))") {
    forAll { (pa: Parser0[Int], pf: Parser0[Int => String], str: String) =>
      assertEquals(
        Parser.select0(pa.map(Left(_)))(pf).parse(str),
        (pa, pf).mapN((a, f) => f(a)).parse(str)
      )
    }
  }

  property("select1(pa.map(Left(_)))(pf) == (pa, pf).mapN((a, fn) => fn(a))") {
    forAll { (pa: Parser[Int], pf: Parser0[Int => String], str: String) =>
      assertEquals(
        Parser.select(pa.map(Left(_)))(pf).parse(str),
        (pa, pf).mapN((a, f) => f(a)).parse(str)
      )
    }
  }

  property("select(pa.map(Right(_)))(pf) == pa") {
    forAll { (pa: Parser0[String], pf: Parser0[Int => String], str: String) =>
      assertEquals(Parser.select0(pa.map(Right(_)))(pf).parse(str), pa.parse(str))
    }
  }

  property("select1(pa.map(Right(_)))(pf) == pa") {
    forAll { (pa: Parser[String], pf: Parser0[Int => String], str: String) =>
      assertEquals(Parser.select(pa.map(Right(_)))(pf).parse(str), pa.parse(str))
    }
  }

  property("p.filter(_ => true) == p") {
    forAll(ParserGen.gen0, Arbitrary.arbitrary[String]) { (genP, str) =>
      val res0 = genP.fa.filter(_ => true).parse(str)
      val res1 = genP.fa.parse(str)
      assertEquals(res0, res1)
    }
  }

  property("p.filter(_ => false) fails") {
    forAll(ParserGen.gen0, Arbitrary.arbitrary[String]) { (genP, str) =>
      val res = genP.fa.filter(_ => false).parse(str)
      assert(res.isLeft)
    }
  }

  property("select on pure values works as expected") {
    forAll { (left: Option[Either[Int, String]], right: Option[Int => String], str: String) =>
      val pleft = left match {
        case Some(e) => Parser.pure(e)
        case None => Parser.fail
      }

      val pright = right match {
        case Some(f) => Parser.pure(f)
        case None => Parser.fail
      }

      assertEquals(
        Parser.select0(pleft)(pright).parse(str).toOption.map(_._2),
        left.flatMap {
          case Left(i) => right.map(_(i))
          case Right(s) =>
            // here even if right is None we have a result
            Some(s)
        }
      )
    }
  }

  property("mapFilter is the same as filter + map") {
    forAll { (pa: Parser0[Int], fn: Int => Option[String], str: String) =>
      val left = pa.mapFilter(fn)
      val right = pa.map(fn).filter(_.isDefined).map(_.get)

      assertEquals(left.parse(str), right.parse(str))
    }
  }

  property("mapFilter is the same as filter + map Parser") {
    forAll { (pa: Parser[Int], fn: Int => Option[String], str: String) =>
      val left = pa.mapFilter(fn)
      val right = pa.map(fn).filter(_.isDefined).map(_.get)

      assertEquals(left.parse(str), right.parse(str))
    }
  }

  property("collect is the same as filter + map") {
    forAll { (pa: Parser0[Int], fn: Int => Option[String], str: String) =>
      val left = pa.collect {
        case i if fn(i).isDefined => fn(i).get
      }
      val right = pa.map(fn).filter(_.isDefined).map(_.get)

      assertEquals(left.parse(str), right.parse(str))
    }
  }

  property("collect is the same as filter + map Parser") {
    forAll { (pa: Parser[Int], fn: Int => Option[String], str: String) =>
      val left = pa.collect {
        case i if fn(i).isDefined => fn(i).get
      }
      val right = pa.map(fn).filter(_.isDefined).map(_.get)

      assertEquals(left.parse(str), right.parse(str))
    }
  }

  property("eitherOr Parser0 works as expected") {
    forAll { (pa: Parser0[Int], pb: Parser0[String], str: String) =>
      val left = pa.eitherOr(pb).map {
        case Left(value) => value
        case Right(value) => value.toString()
      }
      val right = Parser.oneOf0(pa.map(_.toString) :: pb :: Nil)

      assertEquals(left.parse(str), right.parse(str))
    }
  }

  property("eitherOr Parser works as expected") {
    forAll { (pa: Parser[Int], pb: Parser[String], str: String) =>
      val left = pa.eitherOr(pb).map {
        case Left(value) => value
        case Right(value) => value.toString()
      }
      val right = Parser.oneOf(pa.map(_.toString) :: pb :: Nil)

      assertEquals(left.parse(str), right.parse(str))
    }
  }

<<<<<<< HEAD
  property("p.as(a).map(fn) == p.as(fn(a))") {
    forAll(ParserGen.gen, Gen.choose(0, 128), Gen.function1[Int, Int](Gen.choose(0, 128))) {
      (p, a, fn) =>
        assertEquals(p.fa.as(a).map(fn), p.fa.as(fn(a)))
    }

    forAll(ParserGen.gen0, Gen.choose(0, 128), Gen.function1[Int, Int](Gen.choose(0, 128))) {
      (p0, a, fn) =>
        assertEquals(p0.fa.as(a).map(fn), p0.fa.as(fn(a)))
=======
  property("oneOf(string(s)*) success => stringIn(s*) success") {
    forAll { (ss0: List[String], toParse: String) =>
      val ss = ss0.filterNot(_.isEmpty)
      val oneOfs = Parser.oneOf(ss.map(Parser.string))
      val stringIn = Parser.stringIn(ss)
      if (oneOfs.parse(toParse).isRight) assert(stringIn.parse(toParse).isRight)
    }
  }

  property("stringIn(List(s)) == string(s)") {
    forAll { (s: String) =>
      if (s.nonEmpty)
        assertEquals(Parser.stringIn(List(s)), Parser.string(s))
    }
  }

  property("stringIn(List(s, s)) == string(s)") {
    forAll { (s: String) =>
      if (s.nonEmpty)
        assertEquals(Parser.stringIn(List(s, s)), Parser.string(s))
    }
  }

  property("string(s) matches  => stringIn(ss) matches if s in ss") {
    forAll { (s: String, ss0: List[String], toParse: String) =>
      val ss = ss0.filterNot(_.isEmpty)
      val ss1 = Random.shuffle(s :: ss)
      if (s.nonEmpty && Parser.string(s).parse(toParse).isRight)
        assert(Parser.stringIn(ss1).parse(toParse).isRight)
    }
  }

  property("Union parser is stringIn if alternatives have no common prefix") {
    forAll { (left0: List[String], right0: List[String], toParse: String) =>
      val left = left0.filterNot(_.isEmpty)
      val right = right0.filterNot(_.isEmpty)
      val noPrefix = left.forall { s => !right.exists(_.startsWith(s)) }
      if (noPrefix)
        assert(
          Parser.stringIn(left).orElse(Parser.stringIn(right)).parse(toParse).toOption ==
            Parser.stringIn(left ::: right).parse(toParse).toOption
        )
    }
  }

  property("stringIn parse longest match") {
    forAll { (ss0: List[String], toParse: String) =>
      val ss = ss0.filterNot(_.isEmpty)
      val left = Parser.stringIn(ss).parse(toParse).toOption
      val right = ss.filter(toParse.startsWith(_)).sortBy { s => -s.length }
      assertEquals(left.map(_._1), right.headOption)
>>>>>>> 378d8382
    }
  }
}<|MERGE_RESOLUTION|>--- conflicted
+++ resolved
@@ -1826,7 +1826,6 @@
     }
   }
 
-<<<<<<< HEAD
   property("p.as(a).map(fn) == p.as(fn(a))") {
     forAll(ParserGen.gen, Gen.choose(0, 128), Gen.function1[Int, Int](Gen.choose(0, 128))) {
       (p, a, fn) =>
@@ -1836,7 +1835,9 @@
     forAll(ParserGen.gen0, Gen.choose(0, 128), Gen.function1[Int, Int](Gen.choose(0, 128))) {
       (p0, a, fn) =>
         assertEquals(p0.fa.as(a).map(fn), p0.fa.as(fn(a)))
-=======
+    }
+  }
+
   property("oneOf(string(s)*) success => stringIn(s*) success") {
     forAll { (ss0: List[String], toParse: String) =>
       val ss = ss0.filterNot(_.isEmpty)
@@ -1888,7 +1889,6 @@
       val left = Parser.stringIn(ss).parse(toParse).toOption
       val right = ss.filter(toParse.startsWith(_)).sortBy { s => -s.length }
       assertEquals(left.map(_._1), right.headOption)
->>>>>>> 378d8382
     }
   }
 }