/*
 * Copyright (c) 2020 Typelevel
 *
 * Permission is hereby granted, free of charge, to any person obtaining a copy of
 * this software and associated documentation files (the "Software"), to deal in
 * the Software without restriction, including without limitation the rights to
 * use, copy, modify, merge, publish, distribute, sublicense, and/or sell copies of
 * the Software, and to permit persons to whom the Software is furnished to do so,
 * subject to the following conditions:
 *
 * The above copyright notice and this permission notice shall be included in all
 * copies or substantial portions of the Software.
 *
 * THE SOFTWARE IS PROVIDED "AS IS", WITHOUT WARRANTY OF ANY KIND, EXPRESS OR
 * IMPLIED, INCLUDING BUT NOT LIMITED TO THE WARRANTIES OF MERCHANTABILITY, FITNESS
 * FOR A PARTICULAR PURPOSE AND NONINFRINGEMENT. IN NO EVENT SHALL THE AUTHORS OR
 * COPYRIGHT HOLDERS BE LIABLE FOR ANY CLAIM, DAMAGES OR OTHER LIABILITY, WHETHER
 * IN AN ACTION OF CONTRACT, TORT OR OTHERWISE, ARISING FROM, OUT OF OR IN
 * CONNECTION WITH THE SOFTWARE OR THE USE OR OTHER DEALINGS IN THE SOFTWARE.
 */

package cats.parse

import cats.{Eq, Id, FlatMap, Functor, Defer, MonoidK, Monad, Eval}
import cats.arrow.FunctionK
import cats.data.NonEmptyList
import org.scalacheck.Prop.forAll
import org.scalacheck.{Arbitrary, Gen, Cogen}

import cats.implicits._
import scala.util.Random

sealed abstract class GenT[F[_]] { self =>
  type A
  val cogen: Cogen[A]
  val fa: F[A]

  def transform[G[_]](fk: FunctionK[F, G]): GenT[G] =
    new GenT[G] {
      type A = self.A
      val cogen = self.cogen
      val fa: G[A] = fk(self.fa)
    }

  def toId(implicit F: Functor[F]): F[GenT[Id]] =
    F.map(fa) { a =>
      new GenT[Id] {
        type A = self.A
        val cogen = self.cogen
        val fa = a
      }
    }

  override def toString: String = s"GenT($fa)"
}

object GenT {
  def apply[F[_], A0: Cogen](pa: F[A0]): GenT[F] =
    new GenT[F] {
      type A = A0
      val cogen = implicitly[Cogen[A0]]
      val fa = pa
    }
}

object ParserGen {
  implicit val functorGen: Functor[Gen] =
    new Functor[Gen] {
      def map[A, B](ga: Gen[A])(fn: A => B) = ga.map(fn)
    }

  def arbGen[A: Arbitrary: Cogen]: GenT[Gen] =
    GenT(Arbitrary.arbitrary[A])

  val pures: Gen[GenT[Gen]] =
    Gen.oneOf(arbGen[Int], arbGen[Boolean], arbGen[String], arbGen[(Int, Int)])

  val expect0: Gen[GenT[Parser0]] =
    Arbitrary.arbitrary[String].map { str =>
      GenT(Parser.string0(str))
    }

  val ignoreCase0: Gen[GenT[Parser0]] =
    Arbitrary.arbitrary[String].map { str =>
      GenT(Parser.ignoreCase0(str))
    }

  val charIn0: Gen[GenT[Parser0]] =
    Gen.oneOf(
      Arbitrary.arbitrary[List[Char]].map { cs =>
        GenT(Parser.charIn(cs): Parser0[Char])
      },
      Gen.const(GenT(Parser.anyChar: Parser0[Char]))
    )

  val charIn: Gen[GenT[Parser]] =
    Gen.oneOf(
      Arbitrary.arbitrary[List[Char]].map { cs =>
        GenT(Parser.charIn(cs))
      },
      Gen.const(GenT(Parser.anyChar))
    )

<<<<<<< HEAD
  val stringIn1: Gen[GenT[Parser1]] =
    Arbitrary.arbitrary[List[String]].map { cs =>
      if (cs.exists(_.isEmpty)) GenT(Parser.fail: Parser1[Unit])
      else GenT(Parser.stringIn1(cs))
    }

  val expect1: Gen[GenT[Parser1]] =
=======
  val expect1: Gen[GenT[Parser]] =
>>>>>>> 1fae2eb0
    Arbitrary.arbitrary[String].map { str =>
      if (str.isEmpty) GenT(Parser.fail: Parser[Unit])
      else GenT(Parser.string(str))
    }

  val ignoreCase: Gen[GenT[Parser]] =
    Arbitrary.arbitrary[String].map { str =>
      if (str.isEmpty) GenT(Parser.fail: Parser[Unit])
      else GenT(Parser.ignoreCase(str))
    }

  val fail: Gen[GenT[Parser0]] =
    Gen.const(GenT(Parser.fail: Parser0[Unit]))

  val failWith: Gen[GenT[Parser0]] =
    Arbitrary.arbitrary[String].map { str =>
      GenT(Parser.failWith[Unit](str))
    }

  def void0(g: GenT[Parser0]): GenT[Parser0] =
    GenT(Parser.void0(g.fa))

  def void(g: GenT[Parser]): GenT[Parser] =
    GenT(Parser.void(g.fa))

  def string0(g: GenT[Parser0]): GenT[Parser0] =
    GenT(Parser.string0(g.fa))

  def string(g: GenT[Parser]): GenT[Parser] =
    GenT(Parser.string(g.fa))

  def backtrack0(g: GenT[Parser0]): GenT[Parser0] =
    GenT(g.fa.backtrack)(g.cogen)

  def backtrack(g: GenT[Parser]): GenT[Parser] =
    GenT(g.fa.backtrack)(g.cogen)

  def defer0(g: GenT[Parser0]): GenT[Parser0] =
    GenT(Defer[Parser0].defer(g.fa))(g.cogen)

  def defer(g: GenT[Parser]): GenT[Parser] =
    GenT(Defer[Parser].defer(g.fa))(g.cogen)

  def rep0(g: GenT[Parser]): GenT[Parser0] = {
    implicit val cg = g.cogen
    GenT[Parser0, List[g.A]](g.fa.rep0)
  }

  def rep(g: GenT[Parser]): GenT[Parser] = {
    implicit val cg = g.cogen
    GenT[Parser, List[g.A]](g.fa.rep.map(_.toList))
  }

  def product0(ga: GenT[Parser0], gb: GenT[Parser0]): Gen[GenT[Parser0]] = {
    implicit val ca: Cogen[ga.A] = ga.cogen
    implicit val cb: Cogen[gb.A] = gb.cogen
    Gen.oneOf(
      GenT[Parser0, (ga.A, gb.A)](FlatMap[Parser0].product(ga.fa, gb.fa)),
      GenT[Parser0, (ga.A, gb.A)](FlatMap[Parser0].map2(ga.fa, gb.fa)((_, _))),
      GenT[Parser0, (ga.A, gb.A)](
        FlatMap[Parser0].map2Eval(ga.fa, Eval.later(gb.fa))((_, _)).value
      ),
      GenT[Parser0, (ga.A, gb.A)](FlatMap[Parser0].map2Eval(ga.fa, Eval.now(gb.fa))((_, _)).value)
    )
  }

  def softProduct0(ga: GenT[Parser0], gb: GenT[Parser0]): Gen[GenT[Parser0]] = {
    implicit val ca: Cogen[ga.A] = ga.cogen
    implicit val cb: Cogen[gb.A] = gb.cogen
    Gen.const(
      GenT[Parser0, (ga.A, gb.A)](ga.fa.soft ~ gb.fa)
    )
  }

  def product(ga: GenT[Parser], gb: GenT[Parser]): Gen[GenT[Parser]] = {
    implicit val ca: Cogen[ga.A] = ga.cogen
    implicit val cb: Cogen[gb.A] = gb.cogen
    Gen.oneOf(
      GenT[Parser, (ga.A, gb.A)](FlatMap[Parser].product(ga.fa, gb.fa)),
      GenT[Parser, (ga.A, gb.A)](FlatMap[Parser].map2(ga.fa, gb.fa)((_, _))),
      GenT[Parser, (ga.A, gb.A)](
        FlatMap[Parser].map2Eval(ga.fa, Eval.later(gb.fa))((_, _)).value
      ),
      GenT[Parser, (ga.A, gb.A)](FlatMap[Parser].map2Eval(ga.fa, Eval.now(gb.fa))((_, _)).value)
    )
  }

  def product10(ga: GenT[Parser], gb: GenT[Parser0]): Gen[GenT[Parser]] = {
    implicit val ca: Cogen[ga.A] = ga.cogen
    implicit val cb: Cogen[gb.A] = gb.cogen
    Gen.oneOf(
      GenT[Parser, (ga.A, gb.A)](Parser.product10(ga.fa, gb.fa)),
      GenT[Parser, ga.A](ga.fa <* gb.fa),
      GenT[Parser, gb.A](ga.fa *> gb.fa),
      GenT[Parser, (ga.A, ga.A)](Parser.product10(ga.fa, ga.fa))
    )
  }

  def softProduct10(ga: GenT[Parser], gb: GenT[Parser0]): Gen[GenT[Parser]] = {
    implicit val ca: Cogen[ga.A] = ga.cogen
    implicit val cb: Cogen[gb.A] = gb.cogen
    Gen.oneOf(
      // left is Parser
      GenT[Parser, (ga.A, gb.A)](ga.fa.soft ~ gb.fa),
      // right is Parser
      GenT[Parser, (gb.A, ga.A)](gb.fa.with1.soft ~ ga.fa),
      // both are parser1
      GenT[Parser, (ga.A, ga.A)](ga.fa.soft ~ ga.fa)
    )
  }

  def mapped(ga: GenT[Parser0]): Gen[GenT[Parser0]] = {
    pures.flatMap { genRes =>
      implicit val ca: Cogen[ga.A] = ga.cogen
      implicit val cb: Cogen[genRes.A] = genRes.cogen
      val fnGen: Gen[ga.A => genRes.A] = Gen.function1(genRes.fa)
      fnGen.flatMap { fn =>
        Gen.oneOf(
          GenT(ga.fa.map(fn)),
          GenT(FlatMap[Parser0].map(ga.fa)(fn))
        )
      }
    }
  }

  def mapped1(ga: GenT[Parser]): Gen[GenT[Parser]] = {
    pures.flatMap { genRes =>
      implicit val ca: Cogen[ga.A] = ga.cogen
      implicit val cb: Cogen[genRes.A] = genRes.cogen
      val fnGen: Gen[ga.A => genRes.A] = Gen.function1(genRes.fa)
      fnGen.flatMap { fn =>
        Gen.oneOf(
          GenT(ga.fa.map(fn)),
          GenT(FlatMap[Parser].map(ga.fa)(fn))
        )
      }
    }
  }

  abstract class FlatMap[F[_], B] {
    type A
    val init: F[A]
    val fn: A => F[B]
  }

  def selected(ga: Gen[GenT[Parser0]]): Gen[GenT[Parser0]] =
    Gen.zip(pures, pures).flatMap { case (genRes1, genRes2) =>
      val genPR: Gen[Parser0[Either[genRes1.A, genRes2.A]]] = {
        ga.flatMap { init =>
          val mapFn: Gen[init.A => Either[genRes1.A, genRes2.A]] =
            Gen.function1(Gen.either(genRes1.fa, genRes2.fa))(init.cogen)
          mapFn.map { fn =>
            init.fa.map(fn)
          }
        }
      }

      val gfn: Gen[Parser0[genRes1.A => genRes2.A]] =
        ga.flatMap { init =>
          val mapFn: Gen[init.A => (genRes1.A => genRes2.A)] =
            Gen.function1(Gen.function1(genRes2.fa)(genRes1.cogen))(init.cogen)
          mapFn.map { fn =>
            init.fa.map(fn)
          }
        }

      Gen.zip(genPR, gfn).map { case (pab, fn) =>
        GenT(Parser.select0(pab)(fn))(genRes2.cogen)
      }
    }

  def flatMapped(ga: Gen[GenT[Parser0]]): Gen[GenT[Parser0]] =
    Gen.zip(ga, pures).flatMap { case (parser, genRes) =>
      val genPR: Gen[Parser0[genRes.A]] = {
        ga.flatMap { init =>
          val mapFn: Gen[init.A => genRes.A] =
            Gen.function1(genRes.fa)(init.cogen)

          mapFn.map { fn =>
            init.fa.map(fn)
          }
        }
      }

      val gfn: Gen[parser.A => Parser0[genRes.A]] =
        Gen.function1(genPR)(parser.cogen)

      gfn.flatMap { fn =>
        Gen.oneOf(
          GenT(parser.fa.flatMap(fn))(genRes.cogen),
          GenT(FlatMap[Parser0].flatMap(parser.fa)(fn))(genRes.cogen)
        )
      }
    }

  // if we use a Parser0 here, we could loop forever parsing nothing
  def tailRecM(ga: Gen[GenT[Parser]]): Gen[GenT[Parser0]] =
    Gen.zip(pures, pures).flatMap { case (genRes1, genRes2) =>
      val genPR: Gen[Parser0[Either[genRes1.A, genRes2.A]]] = {
        ga.flatMap { init =>
          val mapFn: Gen[init.A => Either[genRes1.A, genRes2.A]] =
            Gen.function1(Gen.either(genRes1.fa, genRes2.fa))(init.cogen)

          mapFn.map { fn =>
            init.fa.map(fn)
          }
        }
      }

      val gfn = Gen.function1(genPR)(genRes1.cogen)

      Gen
        .zip(genRes1.fa, gfn)
        .map { case (init, fn) =>
          GenT(Monad[Parser0].tailRecM(init)(fn))(genRes2.cogen)
        }
    }

  def tailRecM1(ga: Gen[GenT[Parser]]): Gen[GenT[Parser]] =
    Gen.zip(pures, pures).flatMap { case (genRes1, genRes2) =>
      val genPR: Gen[Parser[Either[genRes1.A, genRes2.A]]] = {
        ga.flatMap { init =>
          val mapFn: Gen[init.A => Either[genRes1.A, genRes2.A]] =
            Gen.function1(Gen.either(genRes1.fa, genRes2.fa))(init.cogen)

          mapFn.map { fn =>
            init.fa.map(fn)
          }
        }
      }

      val gfn = Gen.function1(genPR)(genRes1.cogen)

      Gen
        .zip(genRes1.fa, gfn)
        .map { case (init, fn) =>
          GenT(FlatMap[Parser].tailRecM(init)(fn))(genRes2.cogen)
        }
    }

  def selected1(ga1: Gen[GenT[Parser]], ga0: Gen[GenT[Parser0]]): Gen[GenT[Parser]] =
    Gen.zip(pures, pures).flatMap { case (genRes1, genRes2) =>
      val genPR1: Gen[Parser[Either[genRes1.A, genRes2.A]]] = {
        ga1.flatMap { init =>
          val mapFn: Gen[init.A => Either[genRes1.A, genRes2.A]] =
            Gen.function1(Gen.either(genRes1.fa, genRes2.fa))(init.cogen)
          mapFn.map { fn =>
            init.fa.map(fn)
          }
        }
      }

      val gfn: Gen[Parser0[genRes1.A => genRes2.A]] =
        ga0.flatMap { init =>
          val mapFn: Gen[init.A => (genRes1.A => genRes2.A)] =
            Gen.function1(Gen.function1(genRes2.fa)(genRes1.cogen))(init.cogen)
          mapFn.map { fn =>
            init.fa.map(fn)
          }
        }

      Gen.zip(genPR1, gfn).map { case (pab, fn) =>
        GenT(Parser.select(pab)(fn))(genRes2.cogen)
      }
    }

  def flatMapped1(ga: Gen[GenT[Parser0]], ga1: Gen[GenT[Parser]]): Gen[GenT[Parser]] =
    Gen.zip(ga, ga1, pures).flatMap { case (parser, parser1, genRes) =>
      val genPR: Gen[Parser[genRes.A]] = {
        ga1.flatMap { init =>
          val mapFn: Gen[init.A => genRes.A] =
            Gen.function1(genRes.fa)(init.cogen)

          mapFn.map { fn =>
            init.fa.map(fn)
          }
        }
      }

      val gfn: Gen[parser.A => Parser[genRes.A]] =
        Gen.function1(genPR)(parser.cogen)

      val gfn1: Gen[parser1.A => Parser[genRes.A]] =
        Gen.function1(genPR)(parser1.cogen)

      Gen.frequency(
        (
          2,
          gfn1.flatMap { fn =>
            Gen.oneOf(
              GenT(parser1.fa.flatMap(fn))(genRes.cogen), // 1 -> 0
              GenT(FlatMap[Parser].flatMap(parser1.fa)(fn))(genRes.cogen) // 1 -> 1
            )
          }
        ),
        (
          1,
          gfn.map { fn =>
            GenT(parser.fa.with1.flatMap(fn))(genRes.cogen) // 0 -> 1
          }
        )
      )
    }

  def orElse0(ga: GenT[Parser0], gb: GenT[Parser0], res: GenT[Gen]): Gen[GenT[Parser0]] = {
    val genFn1: Gen[ga.A => res.A] = Gen.function1(res.fa)(ga.cogen)
    val genFn2: Gen[gb.A => res.A] = Gen.function1(res.fa)(gb.cogen)
    implicit val cogenResA: Cogen[res.A] = res.cogen

    Gen.zip(genFn1, genFn2).flatMap { case (f1, f2) =>
      Gen.oneOf(
        GenT(ga.fa.map(f1).orElse0(gb.fa.map(f2))),
        GenT(MonoidK[Parser0].combineK(ga.fa.map(f1), gb.fa.map(f2)))
      )
    }
  }

  def orElse(ga: GenT[Parser], gb: GenT[Parser], res: GenT[Gen]): Gen[GenT[Parser]] = {
    val genFn1: Gen[ga.A => res.A] = Gen.function1(res.fa)(ga.cogen)
    val genFn2: Gen[gb.A => res.A] = Gen.function1(res.fa)(gb.cogen)
    implicit val cogenResA: Cogen[res.A] = res.cogen

    Gen.zip(genFn1, genFn2).flatMap { case (f1, f2) =>
      Gen.oneOf(
        GenT(ga.fa.map(f1).orElse(gb.fa.map(f2))),
        GenT(MonoidK[Parser].combineK(ga.fa.map(f1), gb.fa.map(f2)))
      )
    }
  }

  // Generate a random parser
  lazy val gen0: Gen[GenT[Parser0]] = {
    val rec = Gen.lzy(gen0)

    Gen.frequency(
      (
        3,
        pures
          .flatMap(_.toId)
          .map(_.transform(new FunctionK[Id, Parser0] {
            def apply[A](g: Id[A]): Parser0[A] = Parser.pure(g)
          }))
      ),
      (5, expect0),
      (1, ignoreCase0),
      (5, charIn0),
      (1, Gen.oneOf(GenT(Parser.start), GenT(Parser.end), GenT(Parser.index))),
      (1, fail),
      (1, failWith),
      (1, rec.map(void0(_))),
      (1, rec.map(string0(_))),
      (1, rec.map(backtrack0(_))),
      (1, rec.map(defer0(_))),
      (1, rec.map { gen => GenT(!gen.fa) }),
      (1, Gen.lzy(gen.map(rep0(_)))),
      (1, rec.flatMap(mapped(_))),
      (1, rec.flatMap(selected(_))),
      (1, tailRecM(Gen.lzy(gen))),
      (1, Gen.choose(0, 10).map { l => GenT(Parser.length0(l)) }),
      (1, flatMapped(rec)),
      (1, Gen.zip(rec, rec).flatMap { case (g1, g2) => product0(g1, g2) }),
      (1, Gen.zip(rec, rec).flatMap { case (g1, g2) => softProduct0(g1, g2) }),
      (1, Gen.zip(rec, rec, pures).flatMap { case (g1, g2, p) => orElse0(g1, g2, p) })
    )
  }

  // Generate a random parser
  lazy val gen: Gen[GenT[Parser]] = {
    val rec = Gen.lzy(gen)

    Gen.frequency(
      (8, expect1),
<<<<<<< HEAD
      (2, ignoreCase1),
      (8, charIn1),
      (8, stringIn1),
=======
      (2, ignoreCase),
      (8, charIn),
>>>>>>> 1fae2eb0
      (1, Gen.choose(Char.MinValue, Char.MaxValue).map { c => GenT(Parser.char(c)) }),
      (2, rec.map(void(_))),
      (2, rec.map(string(_))),
      (2, rec.map(backtrack(_))),
      (1, rec.map(defer(_))),
      (1, rec.map(rep(_))),
      (1, selected1(rec, gen0)),
      (1, rec.flatMap(mapped1(_))),
      (1, flatMapped1(gen0, rec)),
      (1, tailRecM1(rec)),
      (1, Gen.choose(1, 10).map { l => GenT(Parser.length(l)) }),
      (
        2,
        Gen.frequency(
          (1, Gen.zip(rec, rec).flatMap { case (g1, g2) => product(g1, g2) }),
          (1, Gen.zip(rec, gen0).flatMap { case (g1, g2) => product10(g1, g2) }),
          (1, Gen.zip(rec, gen0).flatMap { case (g1, g2) => softProduct10(g1, g2) }),
          (1, Gen.zip(rec, rec, pures).flatMap { case (g1, g2, p) => orElse(g1, g2, p) })
        )
      )
    )
  }

  def genParser0[A](genA: Gen[A]): Gen[Parser0[A]] =
    for {
      genT <- gen0
      fn <- Gen.function1(genA)(genT.cogen)
    } yield genT.fa.map(fn)

  def genParser[A](genA: Gen[A]): Gen[Parser[A]] =
    for {
      genT <- gen
      fn <- Gen.function1(genA)(genT.cogen)
    } yield genT.fa.map(fn)

  implicit def arbParser0[A: Arbitrary]: Arbitrary[Parser0[A]] =
    Arbitrary(genParser0(Arbitrary.arbitrary[A]))

  implicit def arbParser[A: Arbitrary]: Arbitrary[Parser[A]] =
    Arbitrary(genParser(Arbitrary.arbitrary[A]))
}

class ParserTest extends munit.ScalaCheckSuite {

  import ParserGen.{arbParser0, arbParser}

  val tests: Int = if (BitSetUtil.isScalaJs) 50 else 2000

  override def scalaCheckTestParameters =
    super.scalaCheckTestParameters
      .withMinSuccessfulTests(tests)
      .withMaxDiscardRatio(10)

  def parseTest[A: Eq](p: Parser0[A], str: String, a: A) =
    p.parse(str) match {
      case Right((_, res)) =>
        assert(Eq[A].eqv(a, res), s"expected: $a got $res")
      case Left(errs) =>
        assert(false, errs.toString)
    }

  def parseFail[A: Eq](p: Parser0[A], str: String) =
    p.parse(str) match {
      case Right(res) =>
        assert(false, s"expected to not parse, but found: $res")
      case Left(_) =>
        assert(true)
    }

  test("pure works") {
    parseTest(Parser.pure(42), "anything", 42)
  }

  val fooP = Parser.string("foo")
  val barP = Parser.string("bar")
  val fooCIP = Parser.ignoreCase("foo")
  val cCIP = Parser.ignoreCase("a")
  val cCIP1 = Parser.ignoreCaseChar('a')
  val abcCI = Parser.ignoreCaseCharIn('a', 'b', 'c')

  test("string tests") {
    parseTest(fooP, "foobar", ())
    parseFail(fooP, "FOO")
    parseTest(fooCIP, "FoO", ())
    parseTest(cCIP, "A", ())
    parseTest(cCIP, "a", ())
    parseTest(cCIP1, "A", ())
    parseTest(cCIP1, "a", ())
    parseFail(fooP, "bar")

    parseTest(abcCI, "a", 'a')
    parseTest(abcCI, "A", 'A')
    parseTest(abcCI, "b", 'b')
    parseTest(abcCI, "B", 'B')
    parseTest(abcCI, "c", 'c')
    parseTest(abcCI, "C", 'C')
    parseFail(abcCI, "D")

<<<<<<< HEAD
    parseTest(Parser.oneOf1(fooP :: barP :: Nil), "bar", ())
    parseTest(Parser.oneOf1(fooP :: barP :: Nil), "foo", ())
    parseTest(Parser.stringIn1(List("foo", "bar", "foobar")), "foo", ())
    parseTest(Parser.stringIn1(List("foo", "bar", "foobar")), "bar", ())
    parseTest(Parser.stringIn1(List("foo", "bar", "foobar")), "foobar", ())
=======
    parseTest(Parser.oneOf(fooP :: barP :: Nil), "bar", ())
    parseTest(Parser.oneOf(fooP :: barP :: Nil), "foo", ())
>>>>>>> 1fae2eb0
  }

  test("product tests") {
    parseTest(Parser.product01(fooP, barP), "foobar", ((), ()))
    parseTest(Parser.product10(fooP, barP), "foobar", ((), ()))
    parseTest(Parser.product0(fooP, barP), "foobar", ((), ()))
  }

<<<<<<< HEAD
  test("longest match stringIn1") {
    parseTest(Parser.stringIn1(List("foo", "foobar", "foofoo", "foobat")).string, "foo", "foo")
    parseTest(
      Parser.stringIn1(List("foo", "foobar", "foofoo", "foobat")).string,
      "foobat",
      "foobat"
    )
    parseTest(Parser.stringIn1(List("foo", "foobar", "foofoo", "foobat")).string, "foot", "foo")
    parseTest(Parser.stringIn1(List("foo", "foobar", "foofoo", "foobat")).string, "foobal", "foo")
  }

  property("Parser on success replaces parsed value") {
    forAll(ParserGen.gen, Arbitrary.arbitrary[String]) { (genP, str) =>
=======
  property("Parser0 on success replaces parsed value") {
    forAll(ParserGen.gen0, Arbitrary.arbitrary[String]) { (genP, str) =>
>>>>>>> 1fae2eb0
      val res0 = genP.fa.as("something").parse(str)
      res0 match {
        case Left(_) => ()
        case Right((_, v)) => assertEquals(v, "something")
      }
    }
  }

  property("Parser.start and end work") {
    forAll { (s: String) =>
      if (s.isEmpty) {
        intercept[IllegalArgumentException] {
          Parser.string(s)
        }
      } else {
        val pa = Parser.string(s)
        assertEquals((Parser.start ~ pa ~ Parser.end).void.parse(s), Right(("", ())))
        assert((pa ~ Parser.start).parse(s).isLeft)
        assert((Parser.end ~ pa).parse(s).isLeft)
        assertEquals(
          (Parser.index ~ pa ~ Parser.index).map { case ((s, _), e) => e - s }.parse(s),
          Right(("", s.length))
        )
      }

      true
    }
  }

  property("Parser.length0 succeeds when the string is long enough") {
    forAll { (s: String, len: Int) =>
      if (len < 1) {
        intercept[IllegalArgumentException] {
          Parser.length(len)
        }
        assertEquals(Parser.length0(len).parse(s), Right((s, "")))
      } else {
        val pa = Parser.length0(len)
        val pa1 = Parser.length(len)

        val res = pa.parse(s)
        val res1 = pa1.parse(s)

        assertEquals(res, res1)

        res match {
          case Right((rest, first)) =>
            if (s.length >= len) {
              assertEquals(s.take(len), first)
              assertEquals(s.drop(len), rest)
            } else fail(s"expected to not parse: $rest, $first")
          case Left(Parser.Error(0, NonEmptyList(Parser.Expectation.Length(off, l, a), Nil))) =>
            assertEquals(off, 0)
            assertEquals(l, len)
            assertEquals(a, s.length)
          case Left(other) =>
            fail(s"unexpected error: $other")
        }
      }

      true
    }
  }

  property("voided only changes the result") {
    forAll(ParserGen.gen0, Arbitrary.arbitrary[String]) { (genP, str) =>
      val r1 = genP.fa.parse(str)
      val r2 = genP.fa.void.parse(str)
      val r3 = FlatMap[Parser0].void(genP.fa).parse(str)
      val r4 = genP.fa.as(()).parse(str)

      assertEquals(r2, r1.map { case (off, _) => (off, ()) })
      assertEquals(r2, r3)
      assertEquals(r2, r4)
    }
  }

  property("voided only changes the result Parser") {
    forAll(ParserGen.gen, Arbitrary.arbitrary[String]) { (genP, str) =>
      val r1 = genP.fa.parse(str)
      val r2 = genP.fa.void.parse(str)
      val r3 = FlatMap[Parser].void(genP.fa).parse(str)
      val r4 = genP.fa.as(()).parse(str)
      val r5 = ((genP.fa.void: Parser0[Unit]) <* Monad[Parser0].unit).parse(str)

      assertEquals(r2, r1.map { case (off, _) => (off, ()) })
      assertEquals(r2, r3)
      assertEquals(r2, r4)
      assertEquals(r2, r5)
    }
  }

  property("expected in errors gives valid offsets") {
    forAll(ParserGen.gen0, Arbitrary.arbitrary[String]) { (genP, str) =>
      genP.fa.parse(str) match {
        case Left(err) =>
          err.offsets.forall { off =>
            (0 <= off) && (off <= str.length)
          }
        case Right(_) => true
      }

    }
  }

  property("oneOf0 nesting doesn't change results") {
    forAll(Gen.listOf(ParserGen.gen0), Gen.listOf(ParserGen.gen0), Arbitrary.arbitrary[String]) {
      (genP1, genP2, str) =>
        val oneOf = Parser.oneOf0((genP1 ::: genP2).map(_.fa))
        val oneOf2 = Parser.oneOf0(genP1.map(_.fa)).orElse0(Parser.oneOf0(genP2.map(_.fa)))

        assertEquals(oneOf.parse(str), oneOf2.parse(str))
    }
  }

  property("oneOf nesting doesn't change results") {
    forAll(Gen.listOf(ParserGen.gen), Gen.listOf(ParserGen.gen), Arbitrary.arbitrary[String]) {
      (genP1, genP2, str) =>
        val oneOf = Parser.oneOf((genP1 ::: genP2).map(_.fa))
        val oneOf2 = Parser
          .oneOf(genP1.map(_.fa))
          .orElse(
            Parser.oneOf(genP2.map(_.fa))
          )

        assertEquals(oneOf.parse(str), oneOf2.parse(str))
    }
  }

  def orElse[A](p1: Parser0[A], p2: Parser0[A], str: String): Either[Parser.Error, (String, A)] = {
    if (p1 == Parser.Fail) p2.parse(str)
    else if (p2 == Parser.Fail) p1.parse(str)
    else
      p1.parse(str) match {
        case left @ Left(err) =>
          if (err.failedAtOffset == 0) {
            p2.parse(str)
              .leftMap { err1 =>
                if (err1.failedAtOffset == 0) {
                  val errs = err.expected ::: err1.expected
                  Parser.Error(err1.failedAtOffset, Parser.Expectation.unify(errs))
                } else err1
              }
          } else left
        case right => right
      }
  }

  property("oneOf0 composes as expected") {
    forAll(ParserGen.gen0, ParserGen.gen0, Arbitrary.arbitrary[String]) { (genP1, genP2, str) =>
      assertEquals(genP1.fa.orElse0(genP2.fa).parse(str), orElse(genP1.fa, genP2.fa, str))
    }
  }

  property("oneOf composes as expected") {
    forAll(ParserGen.gen, ParserGen.gen, Arbitrary.arbitrary[String]) { (genP1, genP2, str) =>
      assertEquals(genP1.fa.orElse(genP2.fa).parse(str), orElse(genP1.fa, genP2.fa, str))
    }
  }

  property("oneOf0 same as foldLeft(fail)(_.orElse0(_))") {
    forAll(Gen.listOf(ParserGen.gen0), Arbitrary.arbitrary[String]) { (genP1, str) =>
      val oneOfImpl = genP1.foldLeft(Parser.fail: Parser0[Any]) { (leftp, p) =>
        leftp.orElse0(p.fa)
      }

      assertEquals(oneOfImpl.parse(str), Parser.oneOf0(genP1.map(_.fa)).parse(str))
    }
  }

  property("oneOf same as foldLeft(fail)(_.orElse(_))") {
    forAll(Gen.listOf(ParserGen.gen), Arbitrary.arbitrary[String]) { (genP1, str) =>
      val oneOfImpl = genP1.foldLeft(Parser.fail[Any]) { (leftp, p) => leftp.orElse(p.fa) }

      assertEquals(oneOfImpl.parse(str), Parser.oneOf(genP1.map(_.fa)).parse(str))
    }
  }

  property("string can be recovered with index") {
    forAll(ParserGen.gen0, Arbitrary.arbitrary[String]) { (genP, str) =>
      val r1 = genP.fa.string.parse(str)
      val r2 = (genP.fa ~ Parser.index).map { case (_, end) => str.substring(0, end) }.parse(str)

      assertEquals(r1.toOption, r2.toOption)
    }
  }

  property("backtrack orElse pure always succeeds") {
    forAll(ParserGen.gen0, Arbitrary.arbitrary[String]) { (genP, str) =>
      val p1 = genP.fa.backtrack.orElse0(Parser.pure(())): Parser0[Any]

      assert(p1.parse(str).isRight)
    }
  }

  property("backtrack.? pure always succeeds") {
    forAll(ParserGen.gen0, Arbitrary.arbitrary[String]) { (genP, str) =>
      val p1 = genP.fa.backtrack.?

      assert(p1.parse(str).isRight)
    }
  }

  property("a.backtrack either succeeds or fails at 0") {
    forAll(ParserGen.gen0, Arbitrary.arbitrary[String]) { (a, str) =>
      a.fa.backtrack.parse(str) match {
        case Right(_) => ()
        case Left(err) => assertEquals(err.failedAtOffset, 0)
      }
    }
  }

  property("a ~ b composes as expected") {
    forAll(ParserGen.gen0, ParserGen.gen0, Arbitrary.arbitrary[String]) { (p1, p2, str) =>
      val composed = p1.fa ~ p2.fa
      val cres = composed.parse(str)

      val composed1 = Monad[Parser0].product(p1.fa, p2.fa)
      composed1.parse(str)

      val sequence =
        for {
          pair1 <- p1.fa.parse(str)
          (s1, a1) = pair1
          off = if (s1 == "") str.length else str.indexOf(s1)
          // make the offsets the same
          sfix = " " * off + s1
          p3 = (Parser.length0(off) ~ p2.fa).map(_._2)
          pair2 <- p3.parse(sfix)
          (s2, a2) = pair2
        } yield (s2, (a1, a2))

      assertEquals(cres, sequence)
    }
  }

  property("a ~ b composes as expected parser1") {
    forAll(ParserGen.gen, ParserGen.gen, Arbitrary.arbitrary[String]) { (p1, p2, str) =>
      val composed = p1.fa ~ p2.fa
      val cres = composed.parse(str)

      val composed1 = FlatMap[Parser0].product(p1.fa, p2.fa)
      val cres1 = composed1.parse(str)
      assertEquals(cres, cres1)

      val sequence =
        for {
          pair1 <- p1.fa.parse(str)
          (s1, a1) = pair1
          off = if (s1 == "") str.length else str.indexOf(s1)
          // make the offsets the same
          sfix = " " * off + s1
          p3 = Parser.length0(off) *> p2.fa
          pair2 <- p3.parse(sfix)
          (s2, a2) = pair2
        } yield (s2, (a1, a2))

      assertEquals(cres, sequence)
    }
  }

  property("a.with1 ~ b composes as expected") {
    forAll(ParserGen.gen0, ParserGen.gen, Arbitrary.arbitrary[String]) { (p1, p2, str) =>
      val composed = p1.fa.with1 ~ p2.fa
      val cres = composed.parse(str)

      val sequence =
        for {
          pair1 <- p1.fa.parse(str)
          (s1, a1) = pair1
          off = if (s1 == "") str.length else str.indexOf(s1)
          // make the offsets the same
          sfix = " " * off + s1
          p3 = Parser.length0(off) *> p2.fa
          pair2 <- p3.parse(sfix)
          (s2, a2) = pair2
        } yield (s2, (a1, a2))

      assertEquals(cres, sequence)
    }
  }

  property("a.soft ~ b composes as expected") {
    forAll(ParserGen.gen0, ParserGen.gen0, Arbitrary.arbitrary[String]) { (p1, p2, str) =>
      val composed = p1.fa.soft ~ p2.fa
      val cres = composed.parse(str)

      val sequence =
        for {
          pair1 <- p1.fa.parse(str)
          (s1, a1) = pair1
          off = if (s1 == "") str.length else str.indexOf(s1)
          // make the offsets the same
          sfix = " " * off + s1
          p3 = (Parser.length0(off) ~ p2.fa).map(_._2)
          pair2 <- (p3.parse(sfix).leftMap {
            case Parser.Error(fidx, errs) if (fidx == off) => Parser.Error(0, errs)
            case notEps2 => notEps2
          })
          (s2, a2) = pair2
        } yield (s2, (a1, a2))

      assertEquals(cres, sequence)
    }
  }

  property("a1.soft ~ b composes as expected Parser") {
    forAll(ParserGen.gen, ParserGen.gen0, Arbitrary.arbitrary[String]) { (p1, p2, str) =>
      val composed = p1.fa.soft ~ p2.fa
      val cres = composed.parse(str)

      val sequence =
        for {
          pair1 <- p1.fa.parse(str)
          (s1, a1) = pair1
          off = if (s1 == "") str.length else str.indexOf(s1)
          // make the offsets the same
          sfix = " " * off + s1
          p3 = (Parser.length0(off) ~ p2.fa).map(_._2)
          pair2 <- (p3.parse(sfix).leftMap {
            case Parser.Error(fidx, errs) if (fidx == off) => Parser.Error(0, errs)
            case notEps2 => notEps2
          })
          (s2, a2) = pair2
        } yield (s2, (a1, a2))

      assertEquals(cres, sequence)
    }
  }

  property("a.with1.soft ~ b1 composes as expected") {
    forAll(ParserGen.gen0, ParserGen.gen, Arbitrary.arbitrary[String]) { (p1, p2, str) =>
      val composed = p1.fa.with1.soft ~ p2.fa
      val cres = composed.parse(str)

      val sequence =
        for {
          pair1 <- p1.fa.parse(str)
          (s1, a1) = pair1
          off = if (s1 == "") str.length else str.indexOf(s1)
          // make the offsets the same
          sfix = " " * off + s1
          p3 = (Parser.length0(off) ~ p2.fa).map(_._2)
          pair2 <- (p3.parse(sfix).leftMap {
            case Parser.Error(fidx, errs) if (fidx == off) => Parser.Error(0, errs)
            case notEps2 => notEps2
          })
          (s2, a2) = pair2
        } yield (s2, (a1, a2))

      assertEquals(cres, sequence)
    }
  }

  test("range messages seem to work") {
    val pa = Parser.charIn('0' to '9')
    assertEquals(pa.parse("z").toString, "Left(Error(0,NonEmptyList(InRange(0,0,9))))")
  }

  test("partial parse fails in rep0") {
    val partial = Parser.length(1) ~ Parser.fail
    // we can't return empty list here
    assert(partial.rep0.parse("foo").isLeft)

    val p2 = Parser.string("f").orElse((Parser.string("boo") ~ Parser.string("p")).void)
    assert(p2.rep.parse("fboop").isRight)
    assert(p2.rep(2).parse("fboop").isRight)
    assert(p2.rep(3).parse("fboop").isLeft)
    assert(p2.rep.parse("fboof").isLeft)
  }

  test("defer does not run eagerly") {
    var cnt = 0
    val res = Defer[Parser0].defer {
      cnt += 1
      Parser.string("foo")
    }
    assert(cnt == 0)
    assert(res.parse("foo") == Right(("", ())))
    assert(cnt == 1)
    assert(res.parse("foo") == Right(("", ())))
    assert(cnt == 1)
  }

  test("defer does not run eagerly") {
    var cnt = 0
    val res = Defer[Parser].defer {
      cnt += 1
      Parser.string("foo")
    }
    assert(cnt == 0)
    assert(res.parse("foo") == Right(("", ())))
    assert(cnt == 1)
    assert(res.parse("foo") == Right(("", ())))
    assert(cnt == 1)
  }

  property("charIn matches charWhere") {
    forAll { (cs: List[Char], str: String) =>
      val cset = cs.toSet
      val p1 = Parser.charIn(cs)
      val p2 = Parser.charWhere(cset)

      assertEquals(p1.parse(str), p2.parse(str))
    }
  }

  property("charIn matches charIn varargs") {
    forAll { (c0: Char, cs0: List[Char], str: String) =>
      val cs = c0 :: cs0
      val p1 = Parser.charIn(cs)
      val p2 = Parser.charIn(c0, cs0: _*)

      assertEquals(p1.parse(str), p2.parse(str))
    }
  }

  property("Parser.end gives the right error") {
    forAll { (str: String) =>
      Parser.end.parse(str) match {
        case Right((rest, _)) =>
          assertEquals(str, "")
          assertEquals(rest, "")
        case Left(Parser.Error(0, NonEmptyList(Parser.Expectation.EndOfString(off, len), Nil))) =>
          assertEquals(off, 0)
          assertEquals(len, str.length)
        case other =>
          fail(s"unexpected failure: $other")
      }
    }
  }

  property("rep0 can be reimplemented with oneOf0 and defer") {
    forAll(ParserGen.gen, Arbitrary.arbitrary[String]) { (genP, str) =>
      def rep0[A](pa: Parser[A]): Parser0[List[A]] =
        Defer[Parser0].fix[List[A]] { tail =>
          (pa ~ tail)
            .map { case (h, t) => h :: t }
            .orElse0(Parser.pure(Nil))
        }

      val lst1 = rep0(genP.fa)
      val lst2 = genP.fa.rep0

      assertEquals(lst1.parse(str), lst2.parse(str))
    }
  }

  property("rep0 is consistent with rep") {
    forAll(ParserGen.gen, Gen.choose(0, Int.MaxValue), Arbitrary.arbitrary[String]) {
      (genP, min0, str) =>
        val min = min0 & Int.MaxValue
        val repA = genP.fa.rep0(min)
        val repB = genP.fa
          .rep(min)
          .map(_.toList)
          .orElse0(
            if (min == 0) Parser.pure(Nil)
            else Parser.fail
          )

        assertEquals(repA.parse(str), repB.parse(str))
    }
  }

  property("rep0Sep with unit sep is the same as rep0") {
    forAll(ParserGen.gen, Gen.choose(0, Int.MaxValue), Arbitrary.arbitrary[String]) {
      (genP, min0, str) =>
        val min = min0 & Int.MaxValue
        val p1a = Parser.rep0Sep(genP.fa, min = min, sep = Parser.unit)
        val p1b = genP.fa.rep0(min = min)

        assertEquals(p1a.parse(str), p1b.parse(str))

        val min1 = if (min < 1) 1 else min
        val p2a = Parser.repSep(genP.fa, min = min1, sep = Parser.unit)
        val p2b = genP.fa.rep(min = min1)

        assertEquals(p2a.parse(str), p2b.parse(str))
    }
  }

  property("repSep with sep = fail is the same as parsing 1") {
    forAll(ParserGen.gen, Arbitrary.arbitrary[String]) { (genP, str) =>
      assertEquals(
        genP.fa.parse(str),
        Parser.repSep(genP.fa, 1, Parser.fail).parse(str).map { case (rest, nel) =>
          (rest, nel.head)
        }
      )
    }
  }

  property("charsWhile/charsWhere consistency") {
    forAll(
      Gen.choose(0, 100).flatMap(Gen.listOfN(_, Gen.choose(Char.MinValue, Char.MaxValue))),
      Arbitrary.arbitrary[String]
    ) { (chars, str) =>
      val pred = chars.toSet
      val p1a = Parser.charsWhile0(pred)
      val p1b = Parser.charWhere(pred).rep0.string
      assertEquals(p1a.parse(str), p1b.parse(str))

      val p2a = Parser.charsWhile(pred)
      val p2b = Parser.charWhere(pred).rep.string
      assertEquals(p2a.parse(str), p2b.parse(str))
    }
  }

  property("MonoidK[Parser0].empty never succeeds") {
    forAll { (str: String) =>
      assert(MonoidK[Parser0].empty.parse(str).isLeft)
      assert(MonoidK[Parser].empty.parse(str).isLeft)
    }
  }

  property("Monad.pure is an identity function") {
    forAll { (i: Int, str: String) =>
      assertEquals(Monad[Parser0].pure(i).parse(str), Right((str, i)))
    }
  }

  property("p orElse p == p") {
    forAll(ParserGen.gen, Arbitrary.arbitrary[String]) { (genP, str) =>
      val res0 = genP.fa.parse(str)
      val res1 = genP.fa.orElse0(genP.fa).parse(str)
      assertEquals(res1, res0)
    }
  }

  property("p orElse p == p") {
    forAll(ParserGen.gen, Arbitrary.arbitrary[String]) { (genP, str) =>
      val res0 = genP.fa.parse(str)
      val res1 = genP.fa.orElse(genP.fa).parse(str)
      assertEquals(res1, res0)
    }
  }

  property("Parser fails or consumes 1 or more") {
    forAll(ParserGen.gen, Arbitrary.arbitrary[String]) { (genP, str) =>
      val res0 = genP.fa.parse(str)
      res0 match {
        case Left(_) => assert(true)
        case Right((s, _)) => assert(str != s)
      }
    }
  }

  property("p1.backtrack.orElse0(p2) succeeds if either p1 or p2 do") {
    forAll(ParserGen.gen0, ParserGen.gen0, Arbitrary.arbitrary[String]) { (p1, p2, str) =>
      val ores = p1.fa.backtrack.orElse0(p2.fa).parse(str)
      val r1 = p1.fa.parse(str)
      val r = if (r1.isLeft) p2.fa.parse(str) else r1
      (ores, r) match {
        case (Left(_), l) => assert(l.isLeft)
        case (ra, rb) => assertEquals(ra, rb)
      }
    }
  }

  property("p1.backtrack.orElse(p2) succeeds if either p1 or p2 do") {
    forAll(ParserGen.gen, ParserGen.gen, Arbitrary.arbitrary[String]) { (p1, p2, str) =>
      val ores = p1.fa.backtrack.orElse(p2.fa).parse(str)
      val r1 = p1.fa.parse(str)
      val r = if (r1.isLeft) p2.fa.parse(str) else r1
      (ores, r) match {
        case (Left(_), l) => assert(l.isLeft)
        case (ra, rb) => assertEquals(ra, rb)
      }
    }
  }

  test("charWhere(_ => true) == anyChar") {
    assertEquals(Parser.charWhere(_ => true), Parser.anyChar)
  }

  property("with1 *> and with1 <* work as expected") {
    forAll(ParserGen.gen0, ParserGen.gen, Arbitrary.arbitrary[String]) { (p1, p2, str) =>
      val rp1 = p1.fa.with1 *> p2.fa
      val rp2 = (p1.fa.with1 ~ p2.fa).map(_._2)
      assertEquals(rp1.parse(str), rp2.parse(str))

      val rp3 = p1.fa.with1 <* p2.fa
      val rp4 = (p1.fa.with1 ~ p2.fa).map(_._1)
      assertEquals(rp3.parse(str), rp4.parse(str))
    }
  }

  property("a1 *> b and a1 <* b") {
    forAll(ParserGen.gen, ParserGen.gen0, Arbitrary.arbitrary[String]) { (p1, p2, str) =>
      assertEquals(
        (p1.fa *> p2.fa).parse(str),
        Parser.product10(p1.fa.void, p2.fa).map(_._2).parse(str)
      )
      assertEquals(
        (p1.fa <* p2.fa).parse(str),
        Parser.product10(p1.fa, p2.fa.void).map(_._1).parse(str)
      )
    }
  }

  property("parse between open and close") {
    forAll(ParserGen.gen0, ParserGen.gen0, ParserGen.gen0, Arbitrary.arbitrary[String]) {
      (genP1, genP, genQ, str) =>
        val pa = genP1.fa.between(genP.fa, genQ.fa)
        val pb = genP.fa *> genP1.fa <* genQ.fa

        assertEquals(pa.parse(str), pb.parse(str))
    }
  }

  property("surroundedBy consistent with between") {
    forAll(ParserGen.gen0, ParserGen.gen0, Arbitrary.arbitrary[String]) { (genP1, genP, str) =>
      val pa = genP1.fa.between(genP.fa, genP.fa)
      val pb = genP1.fa.surroundedBy(genP.fa)

      assertEquals(pa.parse(str), pb.parse(str))
    }
  }

  property("parse between open and close with Parser this") {
    forAll(ParserGen.gen, ParserGen.gen0, ParserGen.gen0, Arbitrary.arbitrary[String]) {
      (genP1, genP, genQ, str) =>
        val pa = genP1.fa.between(genP.fa, genQ.fa)
        val pb = genP.fa *> genP1.fa <* genQ.fa

        assertEquals(pa.parse(str), pb.parse(str))
    }
  }

  property("surroundedBy consistent with between with Parser this") {
    forAll(ParserGen.gen, ParserGen.gen0, Arbitrary.arbitrary[String]) { (genP1, genP, str) =>
      val pa = genP1.fa.between(genP.fa, genP.fa)
      val pb = genP1.fa.surroundedBy(genP.fa)

      assertEquals(pa.parse(str), pb.parse(str))
    }
  }

  property("parse between open and close with Parser args") {
    forAll(ParserGen.gen0, ParserGen.gen, ParserGen.gen, Arbitrary.arbitrary[String]) {
      (genP1, genP, genQ, str) =>
        val pa = genP1.fa.with1.between(genP.fa, genQ.fa)
        val pb = genP.fa *> genP1.fa <* genQ.fa

        assertEquals(pa.parse(str), pb.parse(str))
    }
  }

  property("surroundedBy consistent with between with Parser this") {
    forAll(ParserGen.gen, ParserGen.gen0, Arbitrary.arbitrary[String]) { (genP1, genP, str) =>
      val pa = genP1.fa.between(genP.fa, genP.fa)
      val pb = genP1.fa.surroundedBy(genP.fa)

      assertEquals(pa.parse(str), pb.parse(str))
    }
  }

  property("exactly one of x or !x parse") {
    forAll(ParserGen.gen0, Arbitrary.arbitrary[String]) { (p1, str) =>
      val notx = !p1.fa

      val xor = p1.fa.parse(str).isRight ^ notx.parse(str).isRight
      assert(xor)
    }
  }

  property("if x ~ y matches then x ~ y.peek match") {
    forAll(ParserGen.gen0, ParserGen.gen0, Arbitrary.arbitrary[String]) { (x, y, str) =>
      val m1 = (x.fa ~ y.fa).parse(str)
      val m2 = ((x.fa ~ y.fa.peek).map(_._1)).parse(str)

      assertEquals(m1.isRight, m2.isRight)
      if (m1.isRight) {
        assert(x.fa.parse(str) == m2)
      }
    }
  }

  property("if x matches then x.peek matches but returns the whole string and unit") {
    forAll(ParserGen.gen0, Arbitrary.arbitrary[String]) { (x, str) =>
      if (x.fa.parse(str).isRight) {
        assertEquals(x.fa.peek.parse(str), Right((str, ())))
      }
    }
  }

  property("(a.soft ~ b) == a ~ b in success of expected (not partials)") {
    forAll(ParserGen.gen0, ParserGen.gen0, Arbitrary.arbitrary[String]) { (a, b, str) =>
      val left = a.fa.soft ~ b.fa
      val right = a.fa ~ b.fa
      val leftRes = left.parse(str).leftMap(_.expected)
      val rightRes = right.parse(str).leftMap(_.expected)
      assertEquals(leftRes, rightRes)
    }
  }

  property("(a.soft ~ b) == softProduct(a, b)") {
    forAll(ParserGen.gen0, ParserGen.gen0, Arbitrary.arbitrary[String]) { (a, b, str) =>
      val left = a.fa.soft ~ b.fa
      val right = Parser.softProduct0(a.fa, b.fa)
      assertEquals(left.parse(str), right.parse(str))
      assertEquals(
        (a.fa.soft *> b.fa).parse(str),
        Parser.softProduct0(a.fa.void, b.fa).map(_._2).parse(str)
      )
      assertEquals(
        (a.fa.soft <* b.fa).parse(str),
        Parser.softProduct0(a.fa, b.fa.void).map(_._1).parse(str)
      )
    }
  }

  property("(a1.soft ~ b) == softProduct(a, b)") {
    forAll(ParserGen.gen, ParserGen.gen0, Arbitrary.arbitrary[String]) { (a, b, str) =>
      val left1 = a.fa.soft ~ b.fa
      val right1 = Parser.softProduct10(a.fa, b.fa)
      assertEquals(left1.parse(str), right1.parse(str))

      val left2 = b.fa.soft ~ a.fa
      val right2 = Parser.softProduct01(b.fa, a.fa)
      assertEquals(left2.parse(str), right2.parse(str))

      assertEquals(
        (a.fa.soft *> b.fa).parse(str),
        Parser.softProduct10(a.fa.void, b.fa).map(_._2).parse(str)
      )
      assertEquals(
        (b.fa.with1.soft <* a.fa).parse(str),
        Parser.softProduct01(b.fa, a.fa.void).map(_._1).parse(str)
      )
      assertEquals(
        (b.fa.with1.soft *> a.fa).parse(str),
        Parser.softProduct01(b.fa.void, a.fa).map(_._2).parse(str)
      )
    }
  }

  property("Parser.until is like a search") {
    forAll(ParserGen.gen0, Arbitrary.arbitrary[String]) { (a, str) =>
      val p = Parser.until0(a.fa) *> a.fa
      def loopMatch(cnt: Int): Option[(String, a.A)] =
        (Parser.length0(cnt) *> a.fa).parse(str) match {
          case Right(res) => Some(res)
          case Left(_) if cnt > str.length => None
          case _ => loopMatch(cnt + 1)
        }

      assertEquals(p.parse(str).toOption, loopMatch(0))
    }
  }

  property("parseAll law") {
    forAll(ParserGen.gen0, Arbitrary.arbitrary[String]) { (a, str) =>
      val pall = (a.fa <* Parser.end).parse(str).map(_._2)

      assertEquals(a.fa.parseAll(str), pall)
    }
  }

  property("BitSetUtil union works") {
    forAll { (cs: List[List[Char]]) =>
      val arys = cs.filter(_.nonEmpty).map(_.toArray.sorted)
      val bs = arys.map { ary => (ary(0).toInt, BitSetUtil.bitSetFor(ary)) }
      val sortedFlat = BitSetUtil.union(bs)
      assertEquals(sortedFlat.toSet, cs.flatten.toSet)
    }
  }

  /*
   * it would be nice if parsers were purely distributive, but they are not.
   * While cats Alternative laws do require some weak distributivity, Haskell
   * does not:
   *
   * https://en.wikibooks.org/wiki/Haskell/Alternative_and_MonadPlus#Other_suggested_laws
   *
   * see a related cats discussion here:
   * https://github.com/typelevel/cats/pull/1345
   *
   * Instead, we have some weakened versions of distributive laws
   */
  property("b.orElse0(c) ~ a == (b ~ a).orElse0((!b) *> (c ~ a))") {
    forAll(ParserGen.gen0, ParserGen.gen0, ParserGen.gen0, Arbitrary.arbitrary[String]) {
      (a, b, c, str) =>
        val pa = a.fa
        val pb = b.fa
        val pc = c.fa

        val left = pb.orElse0(pc) ~ pa
        val right = (pb ~ pa).orElse0((!pb) *> (pc ~ pa))

        val leftRes = left.parse(str).toOption
        val rightRes = right.parse(str).toOption
        assertEquals(leftRes, rightRes)
    }
  }

  property("b.orElse(c) ~ a == (b ~ a).orElse((!b) *> (c ~ a))") {
    forAll(ParserGen.gen0, ParserGen.gen, ParserGen.gen, Arbitrary.arbitrary[String]) {
      (a, b, c, str) =>
        val pa = a.fa
        val pb = b.fa
        val pc = c.fa

        val left = pb.orElse(pc) ~ pa
        val right = (pb ~ pa).orElse((!pb).with1 *> (pc ~ pa))

        val leftRes = left.parseAll(str).toOption
        val rightRes = right.parseAll(str).toOption
        if (leftRes.isDefined && rightRes.isDefined) {
          assertEquals(leftRes, rightRes)
        } else ()
    }
  }

  property("a ~ b.orElse0(c) == (a.soft ~ b).orElse0(a ~ c)") {
    forAll(ParserGen.gen0, ParserGen.gen0, ParserGen.gen0, Arbitrary.arbitrary[String]) {
      (a, b, c, str) =>
        val pa = a.fa
        val pb = b.fa
        val pc = c.fa

        val left = pa ~ pb.orElse0(pc)
        val right = (pa.soft ~ pb).orElse0(pa ~ pc)

        val leftRes = left.parse(str).toOption
        val rightRes = right.parse(str).toOption
        assertEquals(leftRes, rightRes)
    }
  }

  property("a ~ b.orElse(c) == (a.soft ~ b).orElse(a ~ c)") {
    forAll(ParserGen.gen0, ParserGen.gen, ParserGen.gen, Arbitrary.arbitrary[String]) {
      (a, b, c, str) =>
        val pa = a.fa
        val pb = b.fa
        val pc = c.fa

        val left = pa ~ pb.orElse(pc)
        val right = (pa.soft.with1 ~ pb).orElse0(pa.with1 ~ pc)

        val leftRes = left.parse(str).toOption
        val rightRes = right.parse(str).toOption
        assertEquals(leftRes, rightRes)
    }
  }

  property("a.backtrack.orElse0(b) parses iff b.backtrack.orElse0(a)") {
    forAll(ParserGen.gen0, ParserGen.gen0, Arbitrary.arbitrary[String]) { (a, b, str) =>
      val pa = a.fa
      val pb = b.fa

      val left = pa.backtrack.orElse0(pb)
      val right = pb.backtrack.orElse0(pa)

      val leftRes = left.parse(str)
      val rightRes = right.parse(str)
      assertEquals(leftRes.toOption.isDefined, rightRes.toOption.isDefined)
    }
  }

  property("a.backtrack.orElse(b) parses iff b.backtrack.orElse(a)") {
    forAll(ParserGen.gen, ParserGen.gen, Arbitrary.arbitrary[String]) { (a, b, str) =>
      val pa = a.fa
      val pb = b.fa

      val left = pa.backtrack.orElse(pb)
      val right = pb.backtrack.orElse(pa)

      val leftRes = left.parse(str)
      val rightRes = right.parse(str)
      assertEquals(leftRes.toOption.isDefined, rightRes.toOption.isDefined)
    }
  }

  property("failWith returns the given error message") {
    forAll { (str: String, mes: String) =>
      assertEquals(
        Parser.failWith(mes).parse(str),
        Left(Parser.Error(0, NonEmptyList.of(Parser.Expectation.FailWith(0, mes))))
      )
    }
  }

  property("failWith.? returns None") {
    forAll { (str: String, mes: String) =>
      assertEquals(Parser.failWith(mes).?.parse(str), Right((str, None)))
    }
  }

  property("a.repAs0[Vector[A]] matches a.rep0.map(_.toVector)") {
    forAll(ParserGen.gen, Arbitrary.arbitrary[String]) { (a, str) =>
      val pa: Parser[a.A] = a.fa

      val left = pa.repAs0[Vector[a.A]]
      val right = pa.rep0.map(_.toVector)

      val leftRes = left.parse(str)
      val rightRes = right.parse(str)
      assertEquals(leftRes, rightRes)
    }
  }

  property("a.repAs[Vector[A]] matches a.rep.map(_.toList.toVector)") {
    forAll(ParserGen.gen, Arbitrary.arbitrary[String]) { (a, str) =>
      val pa: Parser[a.A] = a.fa

      val left = pa.repAs0[Vector[a.A]]
      val right = pa.rep0.map(_.toList.toVector)

      val leftRes = left.parse(str)
      val rightRes = right.parse(str)
      assertEquals(leftRes, rightRes)
    }
  }

  property("a.string.repAs0[String] matches a.string.rep0.map(_.mkString)") {
    forAll(ParserGen.gen, Arbitrary.arbitrary[String]) { (a, str) =>
      val pa: Parser[String] = a.fa.string

      val left = pa.repAs0[String]
      val right = pa.rep0.map(_.mkString)

      val leftRes = left.parse(str)
      val rightRes = right.parse(str)
      assertEquals(leftRes, rightRes)
    }
  }

  property("a.repAs0[Unit] matches a.rep0.void") {
    forAll(ParserGen.gen, Arbitrary.arbitrary[String]) { (a, str) =>
      val pa: Parser[a.A] = a.fa

      val left = pa.repAs0[Unit](Accumulator0.unitAccumulator0)
      val right = pa.rep0.void

      val leftRes = left.parse(str)
      val rightRes = right.parse(str)
      assertEquals(leftRes, rightRes)
    }
  }

  property("a.peek == a.peek.peek") {
    forAll(ParserGen.gen0, Arbitrary.arbitrary[String]) { (a, str) =>
      val pa = a.fa

      val left = pa.peek
      val right = pa.peek.peek

      val leftRes = left.parse(str)
      val rightRes = right.parse(str)
      assertEquals(leftRes, rightRes)
    }
  }

  property("a.backtrack.peek.orElse0(b.peek) == (a.backtrack.orElse0(b)).peek") {
    forAll(ParserGen.gen0, ParserGen.gen0, Arbitrary.arbitrary[String]) { (a, b, str) =>
      val pa = a.fa.backtrack
      val pb = b.fa

      val left = pa.peek.orElse0(pb.peek)
      val right = pa.orElse0(pb).peek

      val leftRes = left.parse(str).toOption
      val rightRes = right.parse(str).toOption
      assertEquals(leftRes, rightRes)
    }
  }

  property("a.peek == a.peek *> a.peek") {
    forAll(ParserGen.gen0, Arbitrary.arbitrary[String]) { (a, str) =>
      val pa = a.fa.peek

      val left = pa
      val right = pa *> pa

      val leftRes = left.parse(str)
      val rightRes = right.parse(str)
      assertEquals(leftRes, rightRes)
    }
  }

  property("!a == (!a) *> (!a)") {
    forAll(ParserGen.gen0, Arbitrary.arbitrary[String]) { (a, str) =>
      val pa = !a.fa

      val left = pa
      val right = pa *> pa

      val leftRes = left.parse(str)
      val rightRes = right.parse(str)
      assertEquals(leftRes, rightRes)
    }
  }

  property("!(!a) == a.peek") {
    forAll(ParserGen.gen0, Arbitrary.arbitrary[String]) { (a, str) =>
      val pa = a.fa

      val left = (!(!pa))
      val right = pa.peek

      val leftRes = left.parse(str).toOption
      val rightRes = right.parse(str).toOption
      assertEquals(leftRes, rightRes)
    }
  }

  property("!(!(!a)) == !a") {
    forAll(ParserGen.gen0, Arbitrary.arbitrary[String]) { (a, str) =>
      val pa = a.fa

      val left = !(!(!pa))
      val right = !pa

      val leftRes = left.parse(str).toOption
      val rightRes = right.parse(str).toOption
      assertEquals(leftRes, rightRes)
    }
  }

  property("!anyChar == end") {
    forAll { (str: String) =>
      val left = !Parser.anyChar
      val right = Parser.end

      val leftRes = left.parse(str).toOption
      val rightRes = right.parse(str).toOption
      assertEquals(leftRes, rightRes)
    }
  }

  property("!fail == unit") {
    forAll { (str: String) =>
      val left = !Parser.fail
      val right = Parser.unit

      val leftRes = left.parse(str)
      val rightRes = right.parse(str)
      assertEquals(leftRes, rightRes)
    }
  }

  property("!pure(_) == fail") {
    forAll { (str: String, i: Int) =>
      val left = !Parser.pure(i)
      val right = Parser.fail

      val leftRes = left.parse(str).toOption
      val rightRes = right.parse(str).toOption
      assertEquals(leftRes, rightRes)
    }
  }

  property("anyChar.repAs0[String] parses the whole string") {
    forAll { (str: String) =>
      assertEquals(Parser.anyChar.repAs0[String].parse(str), Right(("", str)))
    }
  }

  property("string.soft ~ string is the same as concatenating the string") {
    forAll { (str1: String, str2: String, content: String) =>
      val left = (Parser.string0(str1).soft ~ Parser.string0(str2)).void
      val right = Parser.string0(str1 + str2)

      val leftRes = left.parse(content).toOption
      val rightRes = right.parse(content).toOption
      assertEquals(leftRes, rightRes)

    }
  }

  property("Parser.string(f).string == Parser.string(f).as(f)") {
    forAll { (f: String) =>
      if (f.length > 1)
        assertEquals(Parser.string(f).string, Parser.string(f).as(f))

    }
  }

  property("char(c).as(c) == charIn(c)") {
    forAll { (c: Char) =>
      assertEquals(Parser.char(c).as(c.toString), Parser.char(c).string)
      assertEquals(Parser.char(c).as(c), Parser.charIn(c))
      assertEquals(Parser.char(c).void.as(c), Parser.charIn(c))
      assertEquals(Parser.char(c).string.as(c), Parser.charIn(c))
    }
  }

  property("select(pa.map(Left(_)))(pf) == (pa, pf).mapN((a, fn) => fn(a))") {
    forAll { (pa: Parser0[Int], pf: Parser0[Int => String], str: String) =>
      assertEquals(
        Parser.select0(pa.map(Left(_)))(pf).parse(str),
        (pa, pf).mapN((a, f) => f(a)).parse(str)
      )
    }
  }

  property("select1(pa.map(Left(_)))(pf) == (pa, pf).mapN((a, fn) => fn(a))") {
    forAll { (pa: Parser[Int], pf: Parser0[Int => String], str: String) =>
      assertEquals(
        Parser.select(pa.map(Left(_)))(pf).parse(str),
        (pa, pf).mapN((a, f) => f(a)).parse(str)
      )
    }
  }

  property("select(pa.map(Right(_)))(pf) == pa") {
    forAll { (pa: Parser0[String], pf: Parser0[Int => String], str: String) =>
      assertEquals(Parser.select0(pa.map(Right(_)))(pf).parse(str), pa.parse(str))
    }
  }

  property("select1(pa.map(Right(_)))(pf) == pa") {
    forAll { (pa: Parser[String], pf: Parser0[Int => String], str: String) =>
      assertEquals(Parser.select(pa.map(Right(_)))(pf).parse(str), pa.parse(str))
    }
  }

  property("p.filter(_ => true) == p") {
    forAll(ParserGen.gen0, Arbitrary.arbitrary[String]) { (genP, str) =>
      val res0 = genP.fa.filter(_ => true).parse(str)
      val res1 = genP.fa.parse(str)
      assertEquals(res0, res1)
    }
  }

  property("p.filter(_ => false) fails") {
    forAll(ParserGen.gen0, Arbitrary.arbitrary[String]) { (genP, str) =>
      val res = genP.fa.filter(_ => false).parse(str)
      assert(res.isLeft)
    }
  }

  property("select on pure values works as expected") {
    forAll { (left: Option[Either[Int, String]], right: Option[Int => String], str: String) =>
      val pleft = left match {
        case Some(e) => Parser.pure(e)
        case None => Parser.fail
      }

      val pright = right match {
        case Some(f) => Parser.pure(f)
        case None => Parser.fail
      }

      assertEquals(
        Parser.select0(pleft)(pright).parse(str).toOption.map(_._2),
        left.flatMap {
          case Left(i) => right.map(_(i))
          case Right(s) =>
            // here even if right is None we have a result
            Some(s)
        }
      )
    }
  }

  property("mapFilter is the same as filter + map") {
    forAll { (pa: Parser0[Int], fn: Int => Option[String], str: String) =>
      val left = pa.mapFilter(fn)
      val right = pa.map(fn).filter(_.isDefined).map(_.get)

      assertEquals(left.parse(str), right.parse(str))
    }
  }

  property("mapFilter is the same as filter + map Parser") {
    forAll { (pa: Parser[Int], fn: Int => Option[String], str: String) =>
      val left = pa.mapFilter(fn)
      val right = pa.map(fn).filter(_.isDefined).map(_.get)

      assertEquals(left.parse(str), right.parse(str))
    }
  }

  property("collect is the same as filter + map") {
    forAll { (pa: Parser0[Int], fn: Int => Option[String], str: String) =>
      val left = pa.collect {
        case i if fn(i).isDefined => fn(i).get
      }
      val right = pa.map(fn).filter(_.isDefined).map(_.get)

      assertEquals(left.parse(str), right.parse(str))
    }
  }

  property("collect is the same as filter + map Parser") {
    forAll { (pa: Parser[Int], fn: Int => Option[String], str: String) =>
      val left = pa.collect {
        case i if fn(i).isDefined => fn(i).get
      }
      val right = pa.map(fn).filter(_.isDefined).map(_.get)

      assertEquals(left.parse(str), right.parse(str))
    }
  }

<<<<<<< HEAD
  property("oneOf(string1(s)*) success => stringIn1(s*) success") {
    forAll { (ss0: List[String], toParse: String) =>
      val ss = ss0.filterNot(_.isEmpty)
      val oneOfs = Parser.oneOf1(ss.map(Parser.string1))
      val stringIn = Parser.stringIn1(ss)
      if (oneOfs.parse(toParse).isRight) assert(stringIn.parse(toParse).isRight)
    }
  }

  property("stringIn1(List(s)) == string1(s)") {
    forAll { (s: String) =>
      if (s.nonEmpty)
        assertEquals(Parser.stringIn1(List(s)), Parser.string1(s))
    }
  }

  property("stringIn1(List(s, s)) == string1(s)") {
    forAll { (s: String) =>
      if (s.nonEmpty)
        assertEquals(Parser.stringIn1(List(s, s)), Parser.string1(s))
    }
  }

  property("string1(s) matches  => stringIn1(ss) matches if s in ss") {
    forAll { (s: String, ss0: List[String], toParse: String) =>
      val ss = ss0.filterNot(_.isEmpty)
      val ss1 = Random.shuffle(s :: ss)
      if (s.nonEmpty && Parser.string1(s).parse(toParse).isRight)
        assert(Parser.stringIn1(ss1).parse(toParse).isRight)
=======
  property("eitherOr Parser0 works as expected") {
    forAll { (pa: Parser0[Int], pb: Parser0[String], str: String) =>
      val left = pa.eitherOr(pb).map {
        case Left(value) => value
        case Right(value) => value.toString()
      }
      val right = Parser.oneOf0(pa.map(_.toString) :: pb :: Nil)

      assertEquals(left.parse(str), right.parse(str))
    }
  }

  property("eitherOr Parser works as expected") {
    forAll { (pa: Parser[Int], pb: Parser[String], str: String) =>
      val left = pa.eitherOr(pb).map {
        case Left(value) => value
        case Right(value) => value.toString()
      }
      val right = Parser.oneOf(pa.map(_.toString) :: pb :: Nil)

      assertEquals(left.parse(str), right.parse(str))
>>>>>>> 1fae2eb0
    }
  }
}<|MERGE_RESOLUTION|>--- conflicted
+++ resolved
@@ -101,17 +101,13 @@
       Gen.const(GenT(Parser.anyChar))
     )
 
-<<<<<<< HEAD
-  val stringIn1: Gen[GenT[Parser1]] =
+  val stringIn: Gen[GenT[Parser]] =
     Arbitrary.arbitrary[List[String]].map { cs =>
-      if (cs.exists(_.isEmpty)) GenT(Parser.fail: Parser1[Unit])
-      else GenT(Parser.stringIn1(cs))
-    }
-
-  val expect1: Gen[GenT[Parser1]] =
-=======
+      if (cs.exists(_.isEmpty)) GenT(Parser.fail: Parser[Unit])
+      else GenT(Parser.stringIn(cs))
+    }
+
   val expect1: Gen[GenT[Parser]] =
->>>>>>> 1fae2eb0
     Arbitrary.arbitrary[String].map { str =>
       if (str.isEmpty) GenT(Parser.fail: Parser[Unit])
       else GenT(Parser.string(str))
@@ -484,14 +480,9 @@
 
     Gen.frequency(
       (8, expect1),
-<<<<<<< HEAD
-      (2, ignoreCase1),
-      (8, charIn1),
-      (8, stringIn1),
-=======
       (2, ignoreCase),
       (8, charIn),
->>>>>>> 1fae2eb0
+      (8, stringIn),
       (1, Gen.choose(Char.MinValue, Char.MaxValue).map { c => GenT(Parser.char(c)) }),
       (2, rec.map(void(_))),
       (2, rec.map(string(_))),
@@ -590,16 +581,11 @@
     parseTest(abcCI, "C", 'C')
     parseFail(abcCI, "D")
 
-<<<<<<< HEAD
-    parseTest(Parser.oneOf1(fooP :: barP :: Nil), "bar", ())
-    parseTest(Parser.oneOf1(fooP :: barP :: Nil), "foo", ())
-    parseTest(Parser.stringIn1(List("foo", "bar", "foobar")), "foo", ())
-    parseTest(Parser.stringIn1(List("foo", "bar", "foobar")), "bar", ())
-    parseTest(Parser.stringIn1(List("foo", "bar", "foobar")), "foobar", ())
-=======
     parseTest(Parser.oneOf(fooP :: barP :: Nil), "bar", ())
     parseTest(Parser.oneOf(fooP :: barP :: Nil), "foo", ())
->>>>>>> 1fae2eb0
+    parseTest(Parser.stringIn(List("foo", "bar", "foobar")), "foo", ())
+    parseTest(Parser.stringIn(List("foo", "bar", "foobar")), "bar", ())
+    parseTest(Parser.stringIn(List("foo", "bar", "foobar")), "foobar", ())
   }
 
   test("product tests") {
@@ -608,24 +594,19 @@
     parseTest(Parser.product0(fooP, barP), "foobar", ((), ()))
   }
 
-<<<<<<< HEAD
-  test("longest match stringIn1") {
-    parseTest(Parser.stringIn1(List("foo", "foobar", "foofoo", "foobat")).string, "foo", "foo")
+  test("longest match stringIn") {
+    parseTest(Parser.stringIn(List("foo", "foobar", "foofoo", "foobat")).string, "foo", "foo")
     parseTest(
-      Parser.stringIn1(List("foo", "foobar", "foofoo", "foobat")).string,
+      Parser.stringIn(List("foo", "foobar", "foofoo", "foobat")).string,
       "foobat",
       "foobat"
     )
-    parseTest(Parser.stringIn1(List("foo", "foobar", "foofoo", "foobat")).string, "foot", "foo")
-    parseTest(Parser.stringIn1(List("foo", "foobar", "foofoo", "foobat")).string, "foobal", "foo")
-  }
-
-  property("Parser on success replaces parsed value") {
-    forAll(ParserGen.gen, Arbitrary.arbitrary[String]) { (genP, str) =>
-=======
+    parseTest(Parser.stringIn(List("foo", "foobar", "foofoo", "foobat")).string, "foot", "foo")
+    parseTest(Parser.stringIn(List("foo", "foobar", "foofoo", "foobat")).string, "foobal", "foo")
+  }
+
   property("Parser0 on success replaces parsed value") {
     forAll(ParserGen.gen0, Arbitrary.arbitrary[String]) { (genP, str) =>
->>>>>>> 1fae2eb0
       val res0 = genP.fa.as("something").parse(str)
       res0 match {
         case Left(_) => ()
@@ -1824,37 +1805,6 @@
     }
   }
 
-<<<<<<< HEAD
-  property("oneOf(string1(s)*) success => stringIn1(s*) success") {
-    forAll { (ss0: List[String], toParse: String) =>
-      val ss = ss0.filterNot(_.isEmpty)
-      val oneOfs = Parser.oneOf1(ss.map(Parser.string1))
-      val stringIn = Parser.stringIn1(ss)
-      if (oneOfs.parse(toParse).isRight) assert(stringIn.parse(toParse).isRight)
-    }
-  }
-
-  property("stringIn1(List(s)) == string1(s)") {
-    forAll { (s: String) =>
-      if (s.nonEmpty)
-        assertEquals(Parser.stringIn1(List(s)), Parser.string1(s))
-    }
-  }
-
-  property("stringIn1(List(s, s)) == string1(s)") {
-    forAll { (s: String) =>
-      if (s.nonEmpty)
-        assertEquals(Parser.stringIn1(List(s, s)), Parser.string1(s))
-    }
-  }
-
-  property("string1(s) matches  => stringIn1(ss) matches if s in ss") {
-    forAll { (s: String, ss0: List[String], toParse: String) =>
-      val ss = ss0.filterNot(_.isEmpty)
-      val ss1 = Random.shuffle(s :: ss)
-      if (s.nonEmpty && Parser.string1(s).parse(toParse).isRight)
-        assert(Parser.stringIn1(ss1).parse(toParse).isRight)
-=======
   property("eitherOr Parser0 works as expected") {
     forAll { (pa: Parser0[Int], pb: Parser0[String], str: String) =>
       val left = pa.eitherOr(pb).map {
@@ -1876,7 +1826,38 @@
       val right = Parser.oneOf(pa.map(_.toString) :: pb :: Nil)
 
       assertEquals(left.parse(str), right.parse(str))
->>>>>>> 1fae2eb0
+    }
+  }
+
+  property("oneOf(string(s)*) success => stringIn(s*) success") {
+    forAll { (ss0: List[String], toParse: String) =>
+      val ss = ss0.filterNot(_.isEmpty)
+      val oneOfs = Parser.oneOf(ss.map(Parser.string))
+      val stringIn = Parser.stringIn(ss)
+      if (oneOfs.parse(toParse).isRight) assert(stringIn.parse(toParse).isRight)
+    }
+  }
+
+  property("stringIn(List(s)) == string(s)") {
+    forAll { (s: String) =>
+      if (s.nonEmpty)
+        assertEquals(Parser.stringIn(List(s)), Parser.string(s))
+    }
+  }
+
+  property("stringIn(List(s, s)) == string(s)") {
+    forAll { (s: String) =>
+      if (s.nonEmpty)
+        assertEquals(Parser.stringIn(List(s, s)), Parser.string(s))
+    }
+  }
+
+  property("string(s) matches  => stringIn(ss) matches if s in ss") {
+    forAll { (s: String, ss0: List[String], toParse: String) =>
+      val ss = ss0.filterNot(_.isEmpty)
+      val ss1 = Random.shuffle(s :: ss)
+      if (s.nonEmpty && Parser.string(s).parse(toParse).isRight)
+        assert(Parser.stringIn(ss1).parse(toParse).isRight)
     }
   }
 }