--- conflicted
+++ resolved
@@ -1,7 +1,7 @@
 import com.typesafe.tools.mima.core._
 import Dependencies._
 val scala211 = "2.11.12"
-val scala212 = "2.12.15"
+val scala212 = "2.12.16"
 val scala213 = "2.13.8"
 val scala31 = "3.1.2"
 
@@ -14,27 +14,13 @@
 ThisBuild / startYear := Some(2021)
 ThisBuild / developers += tlGitHubDev("johnynek", "P. Oscar Boykin")
 
-<<<<<<< HEAD
 ThisBuild / crossScalaVersions := List(scala31, scala211, scala212, scala213)
-=======
-ThisBuild / crossScalaVersions := List("3.0.2", "2.11.12", "2.12.16", "2.13.8")
->>>>>>> fd1d6881
+
 ThisBuild / tlVersionIntroduced := Map("3" -> "0.3.4")
 ThisBuild / tlSkipIrrelevantScalas := true
 
 ThisBuild / githubWorkflowAddedJobs ++= Seq(
   WorkflowJob(
-<<<<<<< HEAD
-    id = "build-docs",
-    name = "Build docs",
-    scalas = List(scala213),
-    steps = List(WorkflowStep.Checkout) ++ WorkflowStep.SetupJava(
-      githubWorkflowJavaVersions.value.toList
-    ) ++ githubWorkflowGeneratedCacheSteps.value ++ List(WorkflowStep.Sbt(List("docs/mdoc")))
-  ),
-  WorkflowJob(
-=======
->>>>>>> fd1d6881
     id = "coverage",
     name = "Generate coverage report",
     scalas = List(scala213),
@@ -54,45 +40,9 @@
 lazy val docs =
   project.in(file("site")).enablePlugins(TypelevelSitePlugin).dependsOn(core.jvm, bench)
 
-<<<<<<< HEAD
-lazy val root = project
-  .in(file("."))
-  .aggregate(core.jvm, core.js, core.native, bench)
-  .enablePlugins(NoPublishPlugin)
-  .settings(scalaVersion := scala213)
-
-lazy val docs = project
-  .enablePlugins(
-    ParadoxSitePlugin,
-    ParadoxMaterialThemePlugin,
-    MdocPlugin,
-    NoPublishPlugin,
-    GhpagesPlugin
-  )
-  .settings(jvmVersionSettings)
-  .settings(
-    name := "paradox-docs",
-    libraryDependencies += jawnAst,
-    Compile / paradoxProperties ++= Map(
-      "empty" -> "",
-      "version" -> version.value
-    ),
-    git.remoteRepo := "git@github.com:typelevel/cats-parse.git",
-    mdocIn := (Compile / baseDirectory).value / "src",
-    Compile / paradox / sourceDirectory := mdocOut.value,
-    Compile / paradox := (Compile / paradox).dependsOn(mdoc.toTask("")).value,
-    Compile / paradoxMaterialTheme := ParadoxMaterialTheme()
-      .withColor("red", "orange")
-      .withFont("Ubuntu", "Ubuntu Mono")
-      .withCopyright("Copyright (c) 2020 Typelevel")
-      .withRepository(uri("https://github.com/typelevel/cats-parse"))
-  )
-  .dependsOn(coreJVM, bench)
-=======
 lazy val isScala211 = Def.setting {
   scalaBinaryVersion.value == "2.11"
 }
->>>>>>> fd1d6881
 
 lazy val core = crossProject(JSPlatform, JVMPlatform, NativePlatform)
   .crossType(CrossType.Full)
@@ -100,15 +50,12 @@
     name := "cats-parse",
     tlFatalWarningsInCi := !tlIsScala3.value,
     libraryDependencies ++= {
-<<<<<<< HEAD
       if (tlIsScala3.value) Nil else Seq("org.scala-lang" % "scala-reflect" % scalaVersion.value)
     },
     libraryDependencies ++= {
       val isScala211 = CrossVersion.partialVersion(scalaVersion.value).contains((2, 11))
-=======
->>>>>>> fd1d6881
       Seq(
-        if (isScala211.value) cats211.value else cats.value,
+        if (isScala211) cats211.value else cats.value,
         munit.value % Test,
         munitScalacheck.value % Test
       )
@@ -140,21 +87,22 @@
     coverageEnabled := false
   )
   .nativeSettings(
+    resolvers ++= Seq(
+      "Sonatype OSS Snapshots" at "https://oss.sonatype.org/content/repositories/snapshots",
+      "Sonatype OSS Snapshots s01" at "https://s01.oss.sonatype.org/content/repositories/snapshots"
+    ),
     crossScalaVersions := (ThisBuild / crossScalaVersions).value.filterNot(_.startsWith("2.11")),
-    mimaPreviousArtifacts := {
-      val isScala212 = CrossVersion.partialVersion(scalaVersion.value).contains((2, 12))
-      if (isScala212) Set.empty else mimaPreviousArtifacts.value
+    mimaPreviousArtifacts := Set.empty,
+    libraryDependencies := {
+      if (scalaVersion.value.startsWith("3.1")) {
+        libraryDependencies.value.filterNot(_ == Dependencies.cats) ++ Seq(
+          Dependencies.catsSnapshot.value
+        )
+      } else { libraryDependencies.value }
     },
     coverageEnabled := false
   )
 
-<<<<<<< HEAD
-lazy val coreJVM = core.jvm.settings(jvmVersionSettings)
-lazy val coreJS = core.js
-lazy val coreNative = core.native
-
-=======
->>>>>>> fd1d6881
 lazy val bench = project
   .enablePlugins(JmhPlugin, NoPublishPlugin)
   .settings(
