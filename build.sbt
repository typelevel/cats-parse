import sbtcrossproject.CrossPlugin.autoImport.{crossProject, CrossType}
import Dependencies._

addCommandAlias("fmt", "; scalafmtAll; scalafmtSbt")
addCommandAlias("fmtCheck", "; scalafmtCheckAll; scalafmtSbtCheck")

addCommandAlias("prePR", "; githubWorkflowGenerate ; +fmt; bench/compile; +test")

ThisBuild / baseVersion := "0.3"

ThisBuild / organization := "org.typelevel"
ThisBuild / organizationName := "Typelevel"

ThisBuild / publishGithubUser := "johnynek"
ThisBuild / publishFullName := "P. Oscar Boykin"

<<<<<<< HEAD
ThisBuild / crossScalaVersions := List("3.0.0", "2.11.12", "2.12.14", "2.13.5")
=======
ThisBuild / crossScalaVersions := List("3.0.0", "2.11.12", "2.12.13", "2.13.6")
>>>>>>> b39d3155

ThisBuild / spiewakCiReleaseSnapshots := true

ThisBuild / spiewakMainBranches := List("main")

ThisBuild / githubWorkflowBuild := Seq(
  WorkflowStep.Run(
    List(
      """sbt ++${{ matrix.scala }} fmtCheck \
        |    "++${{ matrix.scala }} test" \
        |    "++${{ matrix.scala }} mimaReportBinaryIssues"""".stripMargin
    )
  )
)

ThisBuild / githubWorkflowAddedJobs ++= Seq(
  WorkflowJob(
    id = "build-docs",
    name = "Build docs",
    scalas = List("2.13.6"),
    steps = List(
      WorkflowStep.Checkout,
      WorkflowStep.SetupScala
    ) ++ githubWorkflowGeneratedCacheSteps.value ++ List(WorkflowStep.Sbt(List("docs/mdoc")))
  ),
  WorkflowJob(
    id = "coverage",
    name = "Generate coverage report",
    scalas = List("2.13.6"),
    steps = List(
      WorkflowStep.Checkout,
      WorkflowStep.SetupScala
    ) ++ githubWorkflowGeneratedCacheSteps.value ++ List(
      WorkflowStep.Sbt(List("coverage", "test", "coverageAggregate")),
      WorkflowStep.Run(List("bash <(curl -s https://codecov.io/bash)"))
    )
  )
)

ThisBuild / githubWorkflowPublish ++= Seq(
  WorkflowStep.Sbt(List("docs/makeSite")),
  WorkflowStep.Use(
    UseRef.Public("JamesIves", "github-pages-deploy-action", "3.7.1"),
    params = Map(
      "GITHUB_TOKEN" -> "${{ secrets.GITHUB_TOKEN }}",
      "BRANCH" -> "gh-pages",
      "FOLDER" -> "docs/target/site"
    )
  )
)

ThisBuild / homepage := Some(url("https://github.com/typelevel/cats-parse"))

ThisBuild / scmInfo := Some(
  ScmInfo(
    url("https://github.com/typelevel/cats-parse"),
    "git@github.com:typelevel/cats-parse.git"
  )
)

ThisBuild / licenses := List(("MIT", url("http://opensource.org/licenses/MIT")))

ThisBuild / testFrameworks += new TestFramework("munit.Framework")

lazy val root = project
  .in(file("."))
  .aggregate(core.jvm, core.js, bench)
  .enablePlugins(NoPublishPlugin, SonatypeCiReleasePlugin)
  .settings(scalaVersion := "2.13.6")

lazy val docs = project
  .enablePlugins(
    ParadoxSitePlugin,
    ParadoxMaterialThemePlugin,
    MdocPlugin,
    NoPublishPlugin,
    GhpagesPlugin
  )
  .settings(
    name := "paradox-docs",
    libraryDependencies += jawnAst,
    Compile / paradoxProperties ++= Map(
      "empty" -> "",
      "version" -> version.value
    ),
    githubWorkflowArtifactUpload := false,
    git.remoteRepo := "git@github.com:typelevel/cats-parse.git",
    mdocIn := (Compile / baseDirectory).value / "src",
    Compile / paradox / sourceDirectory := mdocOut.value,
    Compile / paradox := (Compile / paradox).dependsOn(mdoc.toTask("")).value,
    Compile / paradoxMaterialTheme := ParadoxMaterialTheme()
      .withColor("red", "orange")
      .withFont("Ubuntu", "Ubuntu Mono")
      .withCopyright("Copyright (c) 2020 Typelevel")
      .withRepository(uri("https://github.com/typelevel/cats-parse"))
  )
  .dependsOn(coreJVM, bench)

lazy val core = crossProject(JSPlatform, JVMPlatform)
  .crossType(CrossType.Full)
  .settings(
    name := "cats-parse",
    libraryDependencies ++= {
      val isScala211 = CrossVersion.partialVersion(scalaVersion.value).contains((2, 11))
      Seq(
        if (isScala211) cats211.value else cats.value,
        munit.value % Test,
        munitScalacheck.value % Test
      )
    },
    scalacOptions ++= {
      val isScala211 = CrossVersion.partialVersion(scalaVersion.value).contains((2, 11))
      // this code seems to trigger a bug in 2.11 pattern analysis
      if (isScala211) List("-Xno-patmat-analysis") else Nil
    },
    mimaPreviousArtifacts := {
      val isScala211 = CrossVersion.partialVersion(scalaVersion.value).contains((2, 11))
      if (isScala211) Set.empty else mimaPreviousArtifacts.value
    }
  )
  .jsSettings(
    crossScalaVersions := (ThisBuild / crossScalaVersions).value.filterNot(_.startsWith("2.11")),
    Global / scalaJSStage := FastOptStage,
    parallelExecution := false,
    jsEnv := new org.scalajs.jsenv.nodejs.NodeJSEnv(),
    // batch mode decreases the amount of memory needed to compile scala.js code
    scalaJSLinkerConfig := scalaJSLinkerConfig.value
      .withBatchMode(scala.sys.env.get("TRAVIS").isDefined)
      .withModuleKind(ModuleKind.CommonJSModule),
    coverageEnabled := false,
    scalaJSUseMainModuleInitializer := false
  )

lazy val coreJVM = core.jvm
lazy val coreJS = core.js

lazy val bench = project
  .enablePlugins(JmhPlugin, NoPublishPlugin)
  .settings(
    name := "bench",
    coverageEnabled := false,
    crossScalaVersions := (ThisBuild / crossScalaVersions).value.filter { v =>
      v.startsWith("2.12") || v.startsWith("2.13")
    },
    libraryDependencies ++=
      Seq(
        fastParse,
        parsley,
        jawnAst,
        parboiled,
        attoCore
      ),
    githubWorkflowArtifactUpload := false
  )
  .dependsOn(coreJVM)<|MERGE_RESOLUTION|>--- conflicted
+++ resolved
@@ -14,11 +14,7 @@
 ThisBuild / publishGithubUser := "johnynek"
 ThisBuild / publishFullName := "P. Oscar Boykin"
 
-<<<<<<< HEAD
-ThisBuild / crossScalaVersions := List("3.0.0", "2.11.12", "2.12.14", "2.13.5")
-=======
 ThisBuild / crossScalaVersions := List("3.0.0", "2.11.12", "2.12.13", "2.13.6")
->>>>>>> b39d3155
 
 ThisBuild / spiewakCiReleaseSnapshots := true
 
