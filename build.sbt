import com.typesafe.tools.mima.core._
import sbtcrossproject.CrossPlugin.autoImport.{crossProject, CrossType}
import Dependencies._

addCommandAlias("fmt", "; scalafmtAll; scalafmtSbt")
addCommandAlias("fmtCheck", "; scalafmtCheckAll; scalafmtSbtCheck")

addCommandAlias("prePR", "; githubWorkflowGenerate ; +fmt; bench/compile; +test")

ThisBuild / baseVersion := "0.3"

ThisBuild / organization := "org.typelevel"
ThisBuild / organizationName := "Typelevel"

ThisBuild / publishGithubUser := "johnynek"
ThisBuild / publishFullName := "P. Oscar Boykin"

ThisBuild / crossScalaVersions := List("3.0.2", "2.11.12", "2.12.15", "2.13.7")

ThisBuild / spiewakCiReleaseSnapshots := true

ThisBuild / spiewakMainBranches := List("main")

ThisBuild / githubWorkflowBuild := Seq(
  WorkflowStep.Run(
    List(
      """sbt ++${{ matrix.scala }} fmtCheck \
        |    "++${{ matrix.scala }} test" \
        |    "++${{ matrix.scala }} doc" \
        |    "++${{ matrix.scala }} mimaReportBinaryIssues"""".stripMargin
    )
  )
)

ThisBuild / githubWorkflowAddedJobs ++= Seq(
  WorkflowJob(
    id = "build-docs",
    name = "Build docs",
<<<<<<< HEAD
    scalas = List("2.13.6"),
    steps = List(WorkflowStep.Checkout) ++ WorkflowStep.SetupJava(
      githubWorkflowJavaVersions.value.toList
=======
    scalas = List("2.13.7"),
    steps = List(
      WorkflowStep.Checkout,
      WorkflowStep.SetupScala
>>>>>>> f309a8bc
    ) ++ githubWorkflowGeneratedCacheSteps.value ++ List(WorkflowStep.Sbt(List("docs/mdoc")))
  ),
  WorkflowJob(
    id = "coverage",
    name = "Generate coverage report",
<<<<<<< HEAD
    scalas = List("2.13.6"),
    steps = List(WorkflowStep.Checkout) ++ WorkflowStep.SetupJava(
      githubWorkflowJavaVersions.value.toList
=======
    scalas = List("2.13.7"),
    steps = List(
      WorkflowStep.Checkout,
      WorkflowStep.SetupScala
>>>>>>> f309a8bc
    ) ++ githubWorkflowGeneratedCacheSteps.value ++ List(
      WorkflowStep.Sbt(List("coverage", "test", "coverageAggregate")),
      WorkflowStep.Run(List("bash <(curl -s https://codecov.io/bash)"))
    )
  )
)

ThisBuild / githubWorkflowPublish ++= Seq(
  WorkflowStep.Sbt(List("docs/makeSite")),
  WorkflowStep.Use(
    UseRef.Public("JamesIves", "github-pages-deploy-action", "3.7.1"),
    params = Map(
      "GITHUB_TOKEN" -> "${{ secrets.GITHUB_TOKEN }}",
      "BRANCH" -> "gh-pages",
      "FOLDER" -> "docs/target/site"
    )
  )
)

ThisBuild / homepage := Some(url("https://github.com/typelevel/cats-parse"))

ThisBuild / scmInfo := Some(
  ScmInfo(
    url("https://github.com/typelevel/cats-parse"),
    "git@github.com:typelevel/cats-parse.git"
  )
)

ThisBuild / licenses := List(("MIT", url("http://opensource.org/licenses/MIT")))

ThisBuild / testFrameworks += new TestFramework("munit.Framework")

lazy val jvmVersionSettings = VersionNumber(sys.props("java.version")) match {
  case v if v.matchesSemVer(SemanticSelector(">1.8")) =>
    Def.settings(
      scalacOptions ++= {
        val isScala211 = CrossVersion.partialVersion(scalaVersion.value).contains((2, 11))
        if (isScala211) List("-target:jvm-1.8") else List("-release", "8")
      },
      // Suppresses problems with Scaladoc @throws links
      Compile / doc / scalacOptions ++= Seq("-no-link-warnings"),
      javacOptions ++= Seq("--release", "8")
    )
  case _ => Def.settings()
}

lazy val root = project
  .in(file("."))
  .aggregate(core.jvm, core.js, bench)
  .enablePlugins(NoPublishPlugin, SonatypeCiReleasePlugin)
  .settings(scalaVersion := "2.13.7")

lazy val docs = project
  .enablePlugins(
    ParadoxSitePlugin,
    ParadoxMaterialThemePlugin,
    MdocPlugin,
    NoPublishPlugin,
    GhpagesPlugin
  )
  .settings(jvmVersionSettings)
  .settings(
    name := "paradox-docs",
    libraryDependencies += jawnAst,
    Compile / paradoxProperties ++= Map(
      "empty" -> "",
      "version" -> version.value
    ),
    githubWorkflowArtifactUpload := false,
    git.remoteRepo := "git@github.com:typelevel/cats-parse.git",
    mdocIn := (Compile / baseDirectory).value / "src",
    Compile / paradox / sourceDirectory := mdocOut.value,
    Compile / paradox := (Compile / paradox).dependsOn(mdoc.toTask("")).value,
    Compile / paradoxMaterialTheme := ParadoxMaterialTheme()
      .withColor("red", "orange")
      .withFont("Ubuntu", "Ubuntu Mono")
      .withCopyright("Copyright (c) 2020 Typelevel")
      .withRepository(uri("https://github.com/typelevel/cats-parse"))
  )
  .dependsOn(coreJVM, bench)

lazy val core = crossProject(JSPlatform, JVMPlatform)
  .crossType(CrossType.Full)
  .settings(
    name := "cats-parse",
    libraryDependencies ++= {
      val isScala211 = CrossVersion.partialVersion(scalaVersion.value).contains((2, 11))
      Seq(
        if (isScala211) cats211.value else cats.value,
        munit.value % Test,
        munitScalacheck.value % Test
      )
    },
    libraryDependencies ++= {
      val isScala2 = CrossVersion.partialVersion(scalaVersion.value).exists(_._1 == 2)
      if (isScala2) Seq("org.scala-lang" % "scala-reflect" % scalaVersion.value) else Nil
    },
    scalacOptions ++= {
      val isScala211 = CrossVersion.partialVersion(scalaVersion.value).contains((2, 11))
      // this code seems to trigger a bug in 2.11 pattern analysis
      if (isScala211) List("-Xno-patmat-analysis") else Nil
    },
    mimaPreviousArtifacts := {
      val isScala211 = CrossVersion.partialVersion(scalaVersion.value).contains((2, 11))
      if (isScala211) Set.empty else mimaPreviousArtifacts.value
    }
  )
  .jsSettings(
    crossScalaVersions := (ThisBuild / crossScalaVersions).value.filterNot(_.startsWith("2.11")),
    Global / scalaJSStage := FastOptStage,
    parallelExecution := false,
    jsEnv := new org.scalajs.jsenv.nodejs.NodeJSEnv(),
    // batch mode decreases the amount of memory needed to compile scala.js code
    scalaJSLinkerConfig := scalaJSLinkerConfig.value
      .withBatchMode(scala.sys.env.get("TRAVIS").isDefined)
      .withModuleKind(ModuleKind.CommonJSModule),
    coverageEnabled := false,
    scalaJSUseMainModuleInitializer := false
  )

lazy val coreJVM = core.jvm.settings(jvmVersionSettings)
lazy val coreJS = core.js

lazy val bench = project
  .enablePlugins(JmhPlugin, NoPublishPlugin)
  .settings(
    name := "bench",
    coverageEnabled := false,
    crossScalaVersions := (ThisBuild / crossScalaVersions).value.filter { v =>
      v.startsWith("2.12") || v.startsWith("2.13")
    },
    libraryDependencies ++=
      Seq(
        fastParse,
        parsley,
        jawnAst,
        parboiled,
        attoCore
      ),
    githubWorkflowArtifactUpload := false
  )
  .dependsOn(coreJVM)<|MERGE_RESOLUTION|>--- conflicted
+++ resolved
@@ -36,31 +36,17 @@
   WorkflowJob(
     id = "build-docs",
     name = "Build docs",
-<<<<<<< HEAD
-    scalas = List("2.13.6"),
+    scalas = List("2.13.7"),
     steps = List(WorkflowStep.Checkout) ++ WorkflowStep.SetupJava(
       githubWorkflowJavaVersions.value.toList
-=======
-    scalas = List("2.13.7"),
-    steps = List(
-      WorkflowStep.Checkout,
-      WorkflowStep.SetupScala
->>>>>>> f309a8bc
     ) ++ githubWorkflowGeneratedCacheSteps.value ++ List(WorkflowStep.Sbt(List("docs/mdoc")))
   ),
   WorkflowJob(
     id = "coverage",
     name = "Generate coverage report",
-<<<<<<< HEAD
-    scalas = List("2.13.6"),
+    scalas = List("2.13.7"),
     steps = List(WorkflowStep.Checkout) ++ WorkflowStep.SetupJava(
       githubWorkflowJavaVersions.value.toList
-=======
-    scalas = List("2.13.7"),
-    steps = List(
-      WorkflowStep.Checkout,
-      WorkflowStep.SetupScala
->>>>>>> f309a8bc
     ) ++ githubWorkflowGeneratedCacheSteps.value ++ List(
       WorkflowStep.Sbt(List("coverage", "test", "coverageAggregate")),
       WorkflowStep.Run(List("bash <(curl -s https://codecov.io/bash)"))
