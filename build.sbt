--- conflicted
+++ resolved
@@ -74,14 +74,8 @@
 
 lazy val root = project
   .in(file("."))
-<<<<<<< HEAD
-  .aggregate(core.jvm, core.js)
+  .aggregate(core.jvm, core.js, bench)
   .enablePlugins(NoPublishPlugin, SonatypeCiRelease)
-=======
-  .settings(scalaVersion := "2.13.3")
-  .aggregate(core.jvm, core.js, bench)
-  .settings(noPublishSettings)
->>>>>>> efd5c1b4
 
 lazy val docs = project
   .enablePlugins(ParadoxPlugin, MdocPlugin, NoPublishPlugin)
