import com.typesafe.tools.mima.core._
import sbtcrossproject.CrossPlugin.autoImport.{crossProject, CrossType}
import Dependencies._

addCommandAlias("fmt", "; scalafmtAll; scalafmtSbt")
addCommandAlias("fmtCheck", "; scalafmtCheckAll; scalafmtSbtCheck")

addCommandAlias("prePR", "; githubWorkflowGenerate ; +fmt; bench/compile; +test")

ThisBuild / baseVersion := "0.3"

ThisBuild / organization := "org.typelevel"
ThisBuild / organizationName := "Typelevel"

ThisBuild / publishGithubUser := "johnynek"
ThisBuild / publishFullName := "P. Oscar Boykin"

<<<<<<< HEAD
ThisBuild / crossScalaVersions := List("3.1.0", "2.11.12", "2.12.15", "2.13.6")
=======
ThisBuild / crossScalaVersions := List("3.0.2", "2.11.12", "2.12.15", "2.13.7")
>>>>>>> 1482da90

ThisBuild / spiewakCiReleaseSnapshots := true

ThisBuild / spiewakMainBranches := List("main")

ThisBuild / githubWorkflowBuild := Seq(
  WorkflowStep.Run(
    List(
      """sbt ++${{ matrix.scala }} fmtCheck \
        |    "++${{ matrix.scala }} test" \
        |    "++${{ matrix.scala }} doc" \
        |    "++${{ matrix.scala }} mimaReportBinaryIssues"""".stripMargin
    )
  )
)

ThisBuild / githubWorkflowAddedJobs ++= Seq(
  WorkflowJob(
    id = "build-docs",
    name = "Build docs",
    scalas = List("2.13.7"),
    steps = List(
      WorkflowStep.Checkout,
      WorkflowStep.SetupScala
    ) ++ githubWorkflowGeneratedCacheSteps.value ++ List(WorkflowStep.Sbt(List("docs/mdoc")))
  ),
  WorkflowJob(
    id = "coverage",
    name = "Generate coverage report",
    scalas = List("2.13.7"),
    steps = List(
      WorkflowStep.Checkout,
      WorkflowStep.SetupScala
    ) ++ githubWorkflowGeneratedCacheSteps.value ++ List(
      WorkflowStep.Sbt(List("coverage", "test", "coverageAggregate")),
      WorkflowStep.Run(List("bash <(curl -s https://codecov.io/bash)"))
    )
  )
)

ThisBuild / githubWorkflowPublish ++= Seq(
  WorkflowStep.Sbt(List("docs/makeSite")),
  WorkflowStep.Use(
    UseRef.Public("JamesIves", "github-pages-deploy-action", "3.7.1"),
    params = Map(
      "GITHUB_TOKEN" -> "${{ secrets.GITHUB_TOKEN }}",
      "BRANCH" -> "gh-pages",
      "FOLDER" -> "docs/target/site"
    )
  )
)

ThisBuild / homepage := Some(url("https://github.com/typelevel/cats-parse"))

ThisBuild / scmInfo := Some(
  ScmInfo(
    url("https://github.com/typelevel/cats-parse"),
    "git@github.com:typelevel/cats-parse.git"
  )
)

ThisBuild / licenses := List(("MIT", url("http://opensource.org/licenses/MIT")))

ThisBuild / testFrameworks += new TestFramework("munit.Framework")

lazy val root = project
  .in(file("."))
  .aggregate(core.jvm, core.js, bench)
  .enablePlugins(NoPublishPlugin, SonatypeCiReleasePlugin)
  .settings(scalaVersion := "2.13.7")

lazy val docs = project
  .enablePlugins(
    ParadoxSitePlugin,
    ParadoxMaterialThemePlugin,
    MdocPlugin,
    NoPublishPlugin,
    GhpagesPlugin
  )
  .settings(
    name := "paradox-docs",
    libraryDependencies += jawnAst,
    Compile / paradoxProperties ++= Map(
      "empty" -> "",
      "version" -> version.value
    ),
    githubWorkflowArtifactUpload := false,
    git.remoteRepo := "git@github.com:typelevel/cats-parse.git",
    mdocIn := (Compile / baseDirectory).value / "src",
    Compile / paradox / sourceDirectory := mdocOut.value,
    Compile / paradox := (Compile / paradox).dependsOn(mdoc.toTask("")).value,
    Compile / paradoxMaterialTheme := ParadoxMaterialTheme()
      .withColor("red", "orange")
      .withFont("Ubuntu", "Ubuntu Mono")
      .withCopyright("Copyright (c) 2020 Typelevel")
      .withRepository(uri("https://github.com/typelevel/cats-parse"))
  )
  .dependsOn(coreJVM, bench)

lazy val core = crossProject(JSPlatform, JVMPlatform)
  .crossType(CrossType.Full)
  .settings(
    name := "cats-parse",
    libraryDependencies ++= {
      val isScala211 = CrossVersion.partialVersion(scalaVersion.value).contains((2, 11))
      Seq(
        if (isScala211) cats211.value else cats.value,
        munit.value % Test,
        munitScalacheck.value % Test
      )
    },
    scalacOptions ++= {
      val isScala211 = CrossVersion.partialVersion(scalaVersion.value).contains((2, 11))
      // this code seems to trigger a bug in 2.11 pattern analysis
      if (isScala211) List("-Xno-patmat-analysis") else Nil
    },
    mimaPreviousArtifacts := {
      val isScala211 = CrossVersion.partialVersion(scalaVersion.value).contains((2, 11))
      if (isScala211) Set.empty else mimaPreviousArtifacts.value
    }
  )
  .jsSettings(
    crossScalaVersions := (ThisBuild / crossScalaVersions).value.filterNot(_.startsWith("2.11")),
    Global / scalaJSStage := FastOptStage,
    parallelExecution := false,
    jsEnv := new org.scalajs.jsenv.nodejs.NodeJSEnv(),
    // batch mode decreases the amount of memory needed to compile scala.js code
    scalaJSLinkerConfig := scalaJSLinkerConfig.value
      .withBatchMode(scala.sys.env.get("TRAVIS").isDefined)
      .withModuleKind(ModuleKind.CommonJSModule),
    coverageEnabled := false,
    scalaJSUseMainModuleInitializer := false
  )

lazy val coreJVM = core.jvm
lazy val coreJS = core.js

lazy val bench = project
  .enablePlugins(JmhPlugin, NoPublishPlugin)
  .settings(
    name := "bench",
    coverageEnabled := false,
    crossScalaVersions := (ThisBuild / crossScalaVersions).value.filter { v =>
      v.startsWith("2.12") || v.startsWith("2.13")
    },
    libraryDependencies ++=
      Seq(
        fastParse,
        parsley,
        jawnAst,
        parboiled,
        attoCore
      ),
    githubWorkflowArtifactUpload := false
  )
  .dependsOn(coreJVM)<|MERGE_RESOLUTION|>--- conflicted
+++ resolved
@@ -15,11 +15,7 @@
 ThisBuild / publishGithubUser := "johnynek"
 ThisBuild / publishFullName := "P. Oscar Boykin"
 
-<<<<<<< HEAD
-ThisBuild / crossScalaVersions := List("3.1.0", "2.11.12", "2.12.15", "2.13.6")
-=======
 ThisBuild / crossScalaVersions := List("3.0.2", "2.11.12", "2.12.15", "2.13.7")
->>>>>>> 1482da90
 
 ThisBuild / spiewakCiReleaseSnapshots := true
 
