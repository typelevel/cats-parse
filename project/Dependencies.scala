import sbt._
import org.portablescala.sbtplatformdeps.PlatformDepsPlugin.autoImport._

object Dependencies {
  lazy val cats = Def.setting("org.typelevel" %%% "cats-core" % "2.6.0")
  lazy val munit = Def.setting("org.scalameta" %%% "munit" % "0.7.25")
  lazy val munitScalacheck = Def.setting("org.scalameta" %%% "munit-scalacheck" % "0.7.25")
  lazy val fastParse = "com.lihaoyi" %% "fastparse" % "2.3.2"
  lazy val parsley = "org.http4s" %% "parsley" % "1.5.0-M3"
<<<<<<< HEAD
  lazy val jawnAst = "org.typelevel" %% "jawn-ast" % "1.1.1"
  lazy val parboiled = "org.parboiled" %% "parboiled" % "2.3.0"
=======
  lazy val jawnAst = "org.typelevel" %% "jawn-ast" % "1.1.2"
  lazy val parboiled = "org.parboiled" %% "parboiled" % "2.2.1"
>>>>>>> fe881a51
  lazy val attoCore = "org.tpolecat" %% "atto-core" % "0.9.3"
}<|MERGE_RESOLUTION|>--- conflicted
+++ resolved
@@ -7,12 +7,7 @@
   lazy val munitScalacheck = Def.setting("org.scalameta" %%% "munit-scalacheck" % "0.7.25")
   lazy val fastParse = "com.lihaoyi" %% "fastparse" % "2.3.2"
   lazy val parsley = "org.http4s" %% "parsley" % "1.5.0-M3"
-<<<<<<< HEAD
-  lazy val jawnAst = "org.typelevel" %% "jawn-ast" % "1.1.1"
+  lazy val jawnAst = "org.typelevel" %% "jawn-ast" % "1.1.2"
   lazy val parboiled = "org.parboiled" %% "parboiled" % "2.3.0"
-=======
-  lazy val jawnAst = "org.typelevel" %% "jawn-ast" % "1.1.2"
-  lazy val parboiled = "org.parboiled" %% "parboiled" % "2.2.1"
->>>>>>> fe881a51
   lazy val attoCore = "org.tpolecat" %% "atto-core" % "0.9.3"
 }